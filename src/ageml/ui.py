"""Implement the user interface.

Used in the AgeML project to enable the user to enter commands
to run the modelling with desired inputs.

Classes:
--------
Interface - reads, parses and executes user commands.
CLI - reads and parses user commands via command line.
InteractiveCLI - reads and parses user commands via command line via an interactive interface.
"""

import argparse
import numpy as np
import pandas as pd
import os
import warnings

from datetime import datetime
from statsmodels.stats.multitest import multipletests
from statsmodels.stats.weightstats import CompareMeans, DescrStatsW
import scipy.stats as stats

import ageml.messages as messages
from ageml.visualizer import Visualizer
from ageml.utils import (create_directory, feature_extractor,
                         significant_markers, convert, log, NameTag)
from ageml.modelling import AgeML, Classifier
from ageml.processing import find_correlations, covariate_correction, cohen_d


class Interface:

    """Reads, parses and executes user commands.

    This class allows the user to enter certain commands.
    These commands enable the user to run the modellin with the selected
    input files and parameters.

    Parameters
    -----------
    args: arguments with which to run the modelling

    Public methods:
    ---------------
    setup(self): Creates required directories and files to store results.

    command_setup(self, dir_path): Create required directories and files to store results for command.

    set_flags(self): Set flags.

    set_visualizer(self): Set visualizer with output directory.

    set_dict(self): Initialise dictionaries for data storage.

    set_features_dataframes(self): Set features dataframes for each subject type, covariate and system.

    generate_model(self): Set model with parameters.

    set_classifier(self): Set classifier with parameters.

    update_params(self): Update initial parameters after load.

    check_file(self, file): Check that file exists.

    load_csv(self, file): Use panda to load csv into dataframe.

    load_features(self, required): Load features from csv file.

    load_covariates(self, required): Load covariates from csv file.

    load_clinical(self, required): Load clinical from csv file.

    load_factors(self, required): Load factors from csv file.

    load_ages(self, required): Load ages from csv file.

    system_parser(self, file): Parse systems file.

    load_systems(self, required): Load systems file.

    remove_missing_data(self): Remove subjects with missing values.

    load_data(self, required): Load data from csv files.

    age_distribution(self, dfs, labels=None): Use visualizer to show age distribution.

    features_vs_age(self, df, significance=0.05): Use visualizer to explore relationship between features and age.

    model_age(self, df, model): Use AgeML to fit age model with data.

    model_all(self): Model age for each system and covariate on controls.

    predict_age(self, df, model, model_name): Use AgeML to predict age with data.

    predict_all(self): Predict age for each system and covariate on all subject types excpet cn.

    save_predictions(self): Save age predictions to csv.

    factors_vs_deltas(self, dfs_ages, dfs_factors, groups, significance=0.05): Calculate correlations between factors and deltas.

    deltas_by_group(self, df, labels): Calculate summary metrics of deltas by group.

    classify(self, df1, df2, groups): Classify two groups based on deltas.

    run_wrapper(self, run): Wrapper for running modelling with log.

    run_age(self): Run age modelling.

    run_factor_correlation(self): Factor correlation analysis between deltas and factors.

    run_clinical(self): Analyse differences between deltas in clinical groups.

    run_classification(self): Classify groups based on deltas.
    """

    def __init__(self, args):
        """Initialise variables."""

        # Arguments with which to run modelling
        self.args = args

        # Flags
        self.set_flags()

        # Set up directory for storage of results
        self.setup()

    def setup(self):
        """Create main directory."""

        # Create directory
        self.dir_path = os.path.join(self.args.output, "ageml")
        if os.path.exists(self.dir_path):
            warnings.warn("Directory %s already exists files may be overwritten." % self.dir_path,
                          category=UserWarning)
        else:
            create_directory(self.dir_path)

        # Create .txt log file for which command run
        self.log_path = os.path.join(self.dir_path, "log.txt")
        with open(self.log_path, "a") as f:
            current_time = datetime.now().strftime("%Y-%m-%d %H:%M:%S")
            f.write(current_time + "\n")

    def command_setup(self, dir_path):
        """Create required directories and files to store results for command.
        
        Parameters
        ----------
        dir_path: directory path to create"""

        # Create directory
        self.command_dir = os.path.join(self.dir_path, dir_path)
        if os.path.exists(self.command_dir):
            warnings.warn("Directory %s already exists files may be overwritten." % self.command_dir,
                          category=UserWarning)
        else:
            create_directory(self.command_dir)

        # Create .txt log file to save results and log time
        self.log_path = os.path.join(self.command_dir, "log.txt")
        with open(self.log_path, "a") as f:
            current_time = datetime.now().strftime("%Y-%m-%d %H:%M:%S")
            f.write(current_time + "\n")
        
        # Set visualizer as command directory
        self.set_visualizer(self.command_dir)

        # Reset flags
        self.set_flags()

        # Set initial parameters for model to defaults
        self.naming = ""
        self.subject_types = ['cn']
        self.covars = ['all']
        self.systems = ['all']

    def set_flags(self):
        """Set flags."""

        self.flags = {"clinical": False, "covariates": False, "covarname": False,
                      "systems": False, "ages": False, "features": False,
                      "covcorr_mode": "cn"}

    def set_visualizer(self, dir):
        """Set visualizer with output directory."""

        self.visualizer = Visualizer(dir)

    def set_dict(self):
        """Initialise dictionaries for data storage."""

        self.dfs = {subject_type: {covar: {system: {} for system in self.systems}
                    for covar in self.covars} for subject_type in self.subject_types}
        self.preds = {subject_type: {covar: {system: {} for system in self.systems}
                      for covar in self.covars} for subject_type in self.subject_types}
        self.models = {covar: {system: {} for system in self.systems} for covar in self.covars}
        self.betas = {covar: {system: {} for system in self.systems} for covar in self.covars}

    def set_features_dataframes(self):
        """Set features dataframes for each subject type, covariate and system."""

        # Obtain dataframes for each subject type, covariate and system
        for subject_type in self.subject_types:
            # Keep only the subjects of the specified type
            df_sub = self.df_features[self.df_clinical[subject_type]]
            for covar in self.covars:
                # Keep subjects with the specified covariate
                if self.flags['covarname']:
                    covar_index = set(self.df_covariates[self.df_covariates[self.args.covar_name] == covar].index)
                    df_cov = df_sub[df_sub.index.isin(covar_index)]
                else:
                    df_cov = df_sub
                for system in self.systems:
                    # Keep only the features of the system
                    df_sys = df_cov[['age'] + self.dict_systems[system]]
                    # Save the dataframe
                    self.dfs[subject_type][covar][system] = df_sys

    def generate_model(self):
        """Set model with parameters."""

        model = AgeML(
            self.args.scaler_type,
            self.args.scaler_params,
            self.args.model_type,
            self.args.model_params,
            self.args.model_cv_split,
            self.args.model_seed,
            self.args.hyperparameter_tuning,
            self.args.feature_extension
        )
        return model

    def generate_classifier(self):
        """Set classifier with parameters."""

        classifier = Classifier(
            self.args.classifier_cv_split,
            self.args.classifier_seed,
            self.args.classifier_thr,
            self.args.classifier_ci)
        
        return classifier

    def update_params(self):
        """Update initial parameters after load."""

        # Check possible flags of interest
        if self.flags['clinical']:
            self.subject_types = self.df_clinical.columns.to_list()
        if self.flags['covarname']:
            self.covars = pd.unique(self.df_covariates[self.args.covar_name]).tolist()
            self.naming += f"_{self.args.covar_name}"
        if self.flags['systems']:
            self.systems = list(self.dict_systems.keys())
            self.naming += "_multisystem"
        elif self.flags['features']:
            self.dict_systems['all'] = self.df_features.columns.drop('age').to_list()
        if self.flags['ages']:
            self.systems = [col[6:] for col in self.df_ages.columns if "delta" in col]

    def check_file(self, file):
        """Check that file exists."""
        if not os.path.exists(file):
            return False
        else:
            return True

    def load_csv(self, file_type):
        """Use pandas to load csv into dataframe, making all columns lowercase.

        Parameters
        ----------
        file_type: type of file to load
        """

        # Obtain file name
        if hasattr(self.args, file_type):
            file = getattr(self.args, file_type)
        else:
            file = None

        if file is not None:
            # Check file exists
            if not self.check_file(file):
                raise FileNotFoundError("File %s not found." % file)
            df = pd.read_csv(file, header=0, index_col=0)
            df.columns = df.columns.str.lower()  # ensure lower case
            return df
        else:
            return None

    def load_features(self, required=False):
        """Load features from csv file.

        Parameters
        ----------
        required: boolean to check if file is required
        
        Returns
        -------
        df: dataframe with features"""

        # Load data
        df = self.load_csv('features')

        # Check that file
        if required and df is None:
            raise ValueError("Features file must be provided.")
        elif df is None:
            return df
        
        # Check that age column is present
        if "age" not in df:
            raise KeyError("Features file must contain a column name 'age', or any other case-insensitive variation.")

        # Check that columns are dtypes float or int
        error_cols = []
        for col in df.columns:
            if df[col].dtype not in [float, int]:
                error_cols.append(col)
        if error_cols != []:
            raise TypeError("Features file columns must be float or int type: %s" % (error_cols))

        # Set features flag
        self.flags['features'] = True

        return df

    def load_covariates(self, required=False):
        """Load covariates from csv file.

        Parameters
        ----------
        required: boolean to check if file is required
        
        Returns
        -------
        df: dataframe with covariates"""

        # Load data
        df = self.load_csv('covariates')

        # Check required
        if required and df is None:
            raise ValueError("Covariates file must be provided.")
        elif df is None:
            return df
        
        # Set covariate flag
        self.flags['covariates'] = True

        # Check that columns are dtypes float or int
        error_cols = []
        for col in df.columns:
            if df[col].dtype not in [float, int]:
                error_cols.append(col)
        if error_cols != []:
            raise TypeError("Covariates file columns must be float or int type: %s" % (error_cols))

        # Set covariate for analysis
        if hasattr(self.args, 'covar_name') and self.args.covar_name is not None:
            self.flags['covarname'] = True
            self.args.covar_name = self.args.covar_name.lower()
            if self.args.covar_name not in df:
                raise KeyError("Covariate column %s not found in covariates file." % self.args.covar_name)
<<<<<<< HEAD
        # Check if covariate correction mode and set the flag
        if hasattr(self.args, "covcorr_mode") and self.args.covcorr_mode is not None:
            self.flags['covcorr_mode'] = self.args.covcorr_mode

=======
     
>>>>>>> c02c478e
        return df

    def load_clinical(self, required=False):
        """Load clinical from csv file.

        Parameters
        ----------
        required: boolean to check if file is required
        
        Returns
        -------
        df: dataframe with clinical information"""

        # Load data
        df = self.load_csv('clinical')

        # Check required
        if required and df is None:
            raise ValueError("Clinical file must be provided.")
        elif df is None:
            return df

        # Check that CN in columns and boolean type
        if "cn" not in df:
            raise KeyError("Clinical file must contain a column name 'CN' or any other case-insensitive variation.")

        # Iterate over each column in the DataFrame
        error_cols = []
        for column in df.columns:
            # Check if all values in the column are either 0 or 1
            if df[column].isin([0, 1]).all():
                # Convert the column to boolean type
                df[column] = df[column].astype(bool)
            else:
                error_cols.append(column)

        # Raise an error if the column contains values other than 0 or 1
        if error_cols != []:
            raise TypeError(f"Clinical file columns: {error_cols} contains values other than 0 and 1.")
        
        # Check that all columns have at least two subjects and show which column
        for col in df.columns:
            if df[col].sum() < 2:
                raise ValueError("Clinical column %s has less than two subjects." % col)

        # Find rows with all False
        if not df.any(axis=1).all():
            # Show which rows have all False
            rows = df[~df.any(axis=1)].index.to_list()
            raise ValueError("Clinical file contains rows with all False values. Please check the file. Rows: %s" % rows)

        # Set clinical flag
        self.flags['clinical'] = True

        return df

    def load_factors(self, required=False):
        """Load factors from csv file.

        Parameters
        ----------
        required: boolean to check if file is required

        Returns
        -------
        df: dataframe with factors"""
        
        # Load data
        df = self.load_csv('factors')

        # Check required
        if required and df is None:
            raise ValueError("Factors file must be provided.")
        elif df is None:
            return df
        
        # Check that columns are dtypes float or int
        error_cols = []
        for col in df.columns:
            if df[col].dtype not in [float, int]:
                error_cols.append(col)
        if error_cols != []:
            raise TypeError("Factors file columns must be float or int type: %s" % (error_cols))

        return df

    def load_ages(self, required=False):
        """Load ages from csv file.

        Parameters
        ----------
        required: boolean to check if file is required

        Returns
        -------
        df: dataframe with ages"""

        # Load data
        df = self.load_csv('ages')

        # Check required
        if required and df is None:
            raise ValueError("Ages file must be provided.")
        elif df is None:
            return df
        
        # Check that columns are dtypes float or int
        error_cols = []
        for col in df.columns:
            if df[col].dtype not in [float, int]:
                error_cols.append(col)
        if error_cols != []:
            raise TypeError("Ages file columns must be float or int type: %s" % (error_cols))

        # Required columns
        self.flags['ages'] = True
        req_cols = ["age", "predicted_age", "corrected_age", "delta"]
        cols = [col.lower() for col in df.columns.to_list()]

        # Check that columns are present
        for col in req_cols:
            if not any(c.startswith(col) for c in cols):
                raise KeyError("Ages file missing the following column %s, or derived names." % col)

        # Check that columns present are of the correct type
        for col in cols:
            if not any(col.startswith(c) for c in req_cols):
                raise KeyError("Ages file contains unknwon column %s" % col)

        return df

    def system_parser(self, file):
        """Parse systems file.

        Parameters
        ----------
        file: file to parse

        Returns
        -------
        dict_systems: dictionary with systems and their features"""

        # Initialise dictionary
        systems = {}

        # Load feature names
        features = {f.lower() for f in self.df_features.columns.to_list()}

        # Parse file
        for line in open(file, 'r'):
            line = line.split("\n")[0]  # Remove newline character
            line = line.split(':')  # Split by the separator

            # Must have at exactly two elements (system, features)
            if len(line) != 2:
                raise ValueError("Systems file must be in the format 'system_name_1:feature1,feature2,...'")
            
            # Obtain system features ignoring trailing white spaces
            system = line[0].strip()
            systems_features = [f.lower().strip() for f in line[1].split(',')]

            # Check features exist and not repeated
            for f in systems_features:
                if f not in features:
                    raise ValueError("Feature '%s' not found in features file." % f)
                elif systems_features.count(f) > 1:
                    raise ValueError("Feature '%s' is repeated in the system: %s." % (f, system))
            
            # Save the system name and its features
            systems[system] = systems_features

        return systems

    def load_systems(self, required=False):
        """Load systems file.
        
        .txt expected. Format: system_name:feature1,feature2,...

        Parameters
        ----------
        required: boolean to check if file is required

        Returns
        -------
        systems: dictionary with systems and their features"""

        # Initialise dictionary
        systems = {}

        # Check if systems file is provided
        if hasattr(self.args, "systems"):
            if self.args.systems is not None and not self.check_file(self.args.systems):
                raise ValueError("Systems file '%s' not found." % self.args.systems)
            elif required and self.args.systems is None:
                raise ValueError("Systems file must be provided.")
            elif self.args.systems is None:
                return systems
        else:
            return systems
        
        # Set flag
        self.flags['systems'] = True

        # Parse file
        systems = self.system_parser(self.args.systems)

        # Check that the dictionary has at least one entry
        if len(systems) == 0:
            raise ValueError("Systems file is probably incorrectly formatted. Check it please.")
        
        return systems

    def remove_missing_data(self):
        """Remove subjects with missing values."""

        # Dataframes
        dfs = {'features': self.df_features, 'covariates': self.df_covariates,
               'factors': self.df_factors, 'clinical': self.df_clinical, 'ages': self.df_ages}
        dfs = {label: df for label, df in dfs.items() if df is not None}

        # Subjects before removing missing data
        init_count = {label: len(df) for label, df in dfs.items()}
        for label in dfs.keys():
            print("Number of subjects in dataframe %s: %d" % (label, init_count[label]))

        # Check for missing data
        print('Removing subjects with missing data...')
        for label, df in dfs.items():
            missing_subjects = df[df.isnull().any(axis=1)].index.to_list()
            if missing_subjects.__len__() != 0:
                warn_message = "Subjects with missing data in %s: %s" % (label, missing_subjects)
                print(warn_message)
                warnings.warn(warn_message, category=UserWarning)
                dfs[label] = df.drop(missing_subjects)

        # Check that all dataframes have the same subjects
        print('Removing subjects not shared among dataframes...')
        for l1, df1 in dfs.items():
            for l2, df2 in dfs.items():
                if l1 != l2:
                    non_shared_idx = df1.index[~df1.index.isin(set(df2.index.to_list()))]
                    if non_shared_idx.__len__() != 0:
                        warn_message = ("Subjects in dataframe %s not in dataframe %s: %s"
                                        % (l1, l2, non_shared_idx.to_list()))
                        print(warn_message)
                        warnings.warn(warn_message, category=UserWarning)
                        dfs[l1] = df1.drop(non_shared_idx)

        # Set dataframes
        for label, df in dfs.items():
            print("Final number of subjects in dataframe %s: %d (%.2f %% of initial)" %
                  (label, len(df), len(df) / init_count[label] * 100))
            setattr(self, f'df_{label}', df)

    def load_data(self, required=None):
        """Load data from csv files.

        Parameters
        ----------
        required: list of required files"""

        # Load files
        print("-----------------------------------")
        print("Loading data...")

        # Required files default
        if required is None:
            required = []

        # Load Features
        self.df_features = self.load_features(required="features" in required)

        # Load covariates
        self.df_covariates = self.load_covariates(required="covariates" in required)

        # Load clinical
        self.df_clinical = self.load_clinical(required="clinical" in required)

        # Load factors
        self.df_factors = self.load_factors(required='factors' in required)

        # Load ages
        self.df_ages = self.load_ages(required="ages" in required)

        # Load systems
        self.dict_systems = self.load_systems(required="systems" in required)

        # Removes subjects with missing values
        self.remove_missing_data()

        # Show number of subjects per clinical category
        if self.flags['clinical']:
            for col in self.df_clinical.columns:
                print("Number of %s subjects: %d" % (col, self.df_clinical[col].sum()))
        else:
            print("No clinical information provided using all subjects as CN.")
            if self.df_features is not None:
                index = self.df_features.index
            elif self.df_ages is not None:
                index = self.df_ages.index
            self.df_clinical = pd.DataFrame(index=index, columns=['cn'], data=True)

        # Update initial parameters after load
        self.update_params()

    def age_distribution(self, ages_dict: dict, name=""):
        """Use visualizer to show age distribution.

        Parameters
        ----------
        ages_dict: dictionary containing ages for each group
        name: name to give to visualizer to save file"""

        # Select age information
        print("-----------------------------------")
        print("Age distribution of %s" % name)
        for key, vals in ages_dict.items():
            print("[Group: %s]" % key)
            print("Mean age: %.2f" % np.mean(vals))
            print("Std age: %.2f" % np.std(vals))
            print("Age range: [%d,%d]" % (np.min(vals), np.max(vals)))

        # Obtain labels and ages
        labels = list(ages_dict.keys())
        ages = list(ages_dict.values())

        # Check that distributions of ages are similar if more than one
        if len(ages_dict) > 1:
            print("Checking that age distributions are similar using T-test: T-stat (p_value)")
            print("If p_value > 0.05 distributions are considered simiilar and not displayed...")
            for i in range(len(labels)):
                for j in range(i + 1, len(labels)):
                    t_stat, p_val = stats.ttest_ind(ages[i], ages[j])
                    if p_val < 0.05:
                        warn_message = "Age distributions %s and %s are not similar: %.2f (%.2g) " % (
                            labels[i], labels[j], t_stat, p_val)
                        print(warn_message)
                        warnings.warn(warn_message, category=UserWarning)

        # Use visualiser
        self.visualizer.age_distribution(ages, labels, name)

    def features_vs_age(self, features_dict: dict, tag, significance: float = 0.05, ):
        """Use visualizer to explore relationship between features and age.

        Parameters
        ----------
        features_dict: dictionary containing features for each group
        significance: significance level for correlation"""

        # Select data to visualize
        print("-----------------------------------")
        print("Features by correlation with Age of Controls [System: %s]" % tag.system)
        print("significance: %.2g * -> FDR, ** -> bonferroni" % significance)

        # Make lists to store covariate info for each dataframe
        X_list, y_list, corr_list, order_list, significance_list = [], [], [], [], []
        for label, df in features_dict.items():
            print('Covariate %s' % label)
            # Extract features
            X, y, feature_names = feature_extractor(df)
            # Covariate correction
            if self.flags["covariates"] and not self.flags['covarname']:
                print("Covariate effects will be subtracted from features.")
                X, _ = covariate_correction(X, self.df_covariates.loc[df.index].to_numpy())
            # Calculate correlation between features and age
            corr, order, p_values = find_correlations(X, y)
            # Reject null hypothesis of no correlation
            reject_bon, _, _, _ = multipletests(p_values, alpha=significance, method='bonferroni')
            reject_fdr, _, _, _ = multipletests(p_values, alpha=significance, method='fdr_bh')
            significant = significant_markers(reject_bon, reject_fdr)
            # Print results
            for idx, order_element in enumerate(order):
                print("%d.%s %s %s: %.2f (%.2g)" % (idx + 1, label, significant[order_element],
                                                    feature_names[order_element], corr[order_element],
                                                    p_values[order_element]))
            # Append all the values
            X_list.append(X), y_list.append(y), corr_list.append(corr), order_list.append(order), significance_list.append(significant)

        # Use visualizer to show results
        self.visualizer.features_vs_age(X_list, y_list, corr_list, order_list,
                                        significance_list, feature_names, tag, list(features_dict.keys()))

    def model_age(self, df, model, tag):
        """Use AgeML to fit age model with data.

        Parameters
        ----------
        df: dataframe with features and age; shape=(n,m+1)
        model: AgeML object
        name: name of the model"""

        # Show training pipeline
        print("-----------------------------------")
        print(f"Training Age Model [Covariate:{tag.covar}, System:{tag.system}]")
        print(model.pipeline)

        # Select data to model
        X, y, _ = feature_extractor(df)

        # Throw error if we do not have enough controls for modelling
        if X.shape[0] / self.args.model_cv_split < 2:
            raise ValueError("Not enough controls for modelling for each CV split.")

        # Covariate correction
        if self.flags["covariates"] and not self.flags['covarname']:
            print("Covariate effects will be subtracted from features.")
            X, beta = covariate_correction(X, self.df_covariates.loc[df.index].to_numpy())
        else:
            beta = None

        # Fit model and plot results
        y_pred, y_corrected = model.fit_age(X, y)
        self.visualizer.true_vs_pred_age(y, y_pred, tag)
        self.visualizer.age_bias_correction(y, y_pred, y_corrected, tag)

        # Calculate deltas
        deltas = y_corrected - y

        # Save to dataframe and csv
        data = np.stack((y, y_pred, y_corrected, deltas), axis=1)
        cols = ["age", "predicted_age", "corrected_age", "delta"]
        df_ages = pd.DataFrame(data, index=df.index, columns=cols)

        return model, df_ages, beta

    def model_all(self):
        """Model age for each system and covariate on controls."""

        # Iterate over covariate and system
        for covar in self.covars:
            for system in self.systems:
                covar_tag = self.args.covar_name + '_' + str(covar) if self.flags['covarname'] else covar
                tag = NameTag(covar=covar_tag, system=system)
                # Generate model
                ageml_model = self.generate_model()
                self.models[covar][system], df_pred, self.betas[covar][system] = self.model_age(self.dfs['cn'][covar][system],
                                                                                                ageml_model, tag=tag)
                # Save predictions
                df_pred = df_pred.drop(columns=['age'])
                df_pred.rename(columns=lambda x: f"{x}_{system}", inplace=True)
                self.preds['cn'][covar][system] = df_pred

    def predict_age(self, df, model, tag: NameTag, beta: np.ndarray = None,):
        """Use AgeML to predict age with data."""

        # Show prediction pipeline
        print("-----------------------------------")
        print(f"Predicting for {tag.group}")
        print(f"with Age Model [Covariate:{tag.covar}, System:{tag.system}]")
        print(model.pipeline)

        # Select data to model
        X, y, _ = feature_extractor(df)

        # Covariate correction
        if self.flags["covariates"] and not self.flags['covarname']:
            print("Covariate effects will be subtracted from features.")
            X, _ = covariate_correction(X, self.df_covariates.loc[df.index].to_numpy(), beta)

        # Predict age
        y_pred, y_corrected = model.predict_age(X, y)

        # Calculate deltas
        deltas = y_corrected - y

        # Save to dataframe and csv
        data = np.stack((y, y_pred, y_corrected, deltas), axis=1)
        cols = ["age", "predicted_age", "corrected_age", "delta"]
        df_ages = pd.DataFrame(data, index=df.index, columns=cols)

        return df_ages

    def predict_all(self):
        """Predict age for each system and covariate on all subject types excpet cn."""

        for subject_type in self.subject_types:
            # Do not apply to controls
            if subject_type == 'cn':
                continue
            for covar in self.covars:
                for system in self.systems:
                    covar_tag = self.args.covar_name + '_' + str(covar) if self.flags['covarname'] else covar
                    tag = NameTag(group=subject_type, covar=covar_tag, system=system)
                    df_pred = self.predict_age(self.dfs[subject_type][covar][system], self.models[covar][system],
                                               tag, self.betas[covar][system])
                    df_pred = df_pred.drop(columns=['age'])
                    df_pred.rename(columns=lambda x: f"{x}_{system}", inplace=True)
                    self.preds[subject_type][covar][system] = df_pred

    def save_predictions(self):
        """Save age predictions to csv."""

        # Concatenate predictions into a DataFrame
        stack = []
        for subject_type in self.subject_types:
            for covar in self.covars:
                df_systems = pd.concat([self.preds[subject_type][covar][system] for system in self.systems], axis=1)
                stack.append(df_systems)
        df_ages = pd.concat(stack, axis=0)

        # Drop duplicates keep first (some subjects may be in more than one subejct type)
        df_ages = df_ages[~df_ages.index.duplicated(keep='first')]

        # Add age information
        df_ages = pd.concat([self.df_features['age'], df_ages], axis=1)

        # Handle NaNs
        df_ages = df_ages.fillna("")

        # Save dataframe to csv
        filename = "predicted_age" + self.naming + ".csv"
        df_ages.to_csv(os.path.join(self.command_dir, filename))

    def factors_vs_deltas(self, dict_ages, df_factors, tag, covars=None, beta=None,
                          significance=0.05):
        """Calculate correlations between factors and deltas.

        Parameters
        ----------
        # TODO: Update docstring for the current input arguments
        dict_ages: dictionary for each system with deltas; shape=(n,m)
        df_factors: dataframe with factor information; shape=(n,m)
        significance: significance level for correlation"""

        # Select age information
        print("-----------------------------------")
        print("Correlations between lifestyle factors for %s" % tag.group)
        print("significance: %.2g * -> FDR, ** -> bonferroni" % significance)

        # Iterate over systems
        corrs, significants = [], []

        # Factor information
        factors = df_factors.to_numpy()
        factor_names = df_factors.columns.to_list()

        # Apply covariate correction
        if self.flags["covariates"]:
            factors, _ = covariate_correction(factors, covars, beta)

        for system, df in dict_ages.items():
            print(f"System: {system}")

            # Select data to visualize
            deltas = df['delta_%s' % system].to_numpy()

            # Calculate correlation between features and age
            corr, order, p_values = find_correlations(factors, deltas)
            corrs.append(corr)

            # Reject null hypothesis of no correlation
            reject_bon, _, _, _ = multipletests(p_values, alpha=significance, method='bonferroni')
            reject_fdr, _, _, _ = multipletests(p_values, alpha=significance, method='fdr_bh')
            significant = significant_markers(reject_bon, reject_fdr)
            significants.append(significant)

            # Print results
            for i, o in enumerate(order):
                print("%d. %s %s: %.2f (%.2g)" % (i + 1, significant[o], factor_names[o], corr[o], p_values[o]))

        # Use visualizer to show bar graph
        self.visualizer.factors_vs_deltas(corrs, list(dict_ages.keys()), factor_names, significants, tag)

    def deltas_by_group(self, dfs, tag, significance: float = 0.05):
        """Calculate summary metrics of deltas by group.
        
        Parameters
        ----------
        # TODO: Update docstring for the current input arguments
        dfs: list of dataframes with delta information; shape=(n,m)
        labels: list of labels for each dataframe; shape=(n,)
        system: name of the system from which the variables come from"""

        # Select age information
        print("-----------------------------------")
        print(f"Delta distribution for System: {tag.system}")

        # Compute covariate correction coefficients
        if self.flags["covariates"]:
            beta = {}
            # When "cn" -> Only use cn group for computing beta
            if self.flags["covcorr_mode"] == "cn":
                print("Correcting for covariates using CN group as reference.")
                df_group = dfs["cn"]
                group_idx = df_group.index
                covars = self.df_covariates.loc[group_idx].to_numpy()
                deltas = df_group[f"delta_{tag.system}"].to_numpy()
                _, beta["cn"] = covariate_correction(deltas, covars)
            # When "all" -> Use whole dataset for computing beta
            elif self.flags["covcorr_mode"] == "all":
                print("Correcting for covariates using whole population as reference.")
                # Concatenate all groups to get the whole dataset
                df_group = pd.concat(dfs, axis=0)
                # Because all indices are used, get them from the covariates dataframe
                group_idx = self.df_covariates.index
                covars = self.df_covariates.to_numpy()
                deltas = df_group[f"delta_{tag.system}"].to_numpy()
                _, beta["all"] = covariate_correction(deltas, covars)
            # When "each" -> Use each group for computing betas
            elif self.flags["covcorr_mode"] == "each":
                print("Correcting for covariates of each group separately.")
                for group, df_group in dfs.items():
                    group_idx = df_group.index
                    covars = self.df_covariates.loc[group_idx].to_numpy()
                    deltas = df_group[f"delta_{tag.system}"].to_numpy()
                    _, beta[group] = covariate_correction(deltas, covars)

        # Obtain deltas means and stds
        deltas = []
        for group, df_group in dfs.items():
            vals = df_group[f"delta_{tag.system}"].to_numpy()
            # Apply covariate correction coefficients
            if self.flags["covariates"]:
                covars = self.df_covariates.loc[df_group.index].to_numpy()
                # When "cn" or "all" -> Use the same beta for all groups
                if self.flags["covcorr_mode"] in ["cn", "all"]:
                    vals, _ = covariate_correction(vals, covars,
                                                   beta[self.flags["covcorr_mode"]])
                # When "each" -> Use the specific beta for each group
                elif self.flags["covcorr_mode"] == "each":
                    vals, _ = covariate_correction(vals, covars, beta[group])
            deltas.append(vals)
            print(f"[Group: {group}]")
            print("Mean delta: %.2f" % np.mean(vals))
            print("Std delta: %.2f" % np.std(vals))
            print("Delta range: [%d, %d]" % (np.min(vals), np.max(vals)))

        # Obtain statistically significant difference between deltas
        print("Checking for statistically significant differences between deltas...")
        header = ("p-val (group1 vs. group2)            "
                  "Cohen\'s d              "
                  "CI (95%):   [low, upp]          "
                  "Delta difference(mean1 - mean2)")
        print(len(str(header)) * "=")
        print("significance: %.2g * -> FDR, ** -> bonferroni" % significance)
        print(str(header))
        print(len(str(header)) * "-")

        # Calculate p-values
        p_vals_matrix = np.zeros((len(deltas), len(deltas)))
        effect_size_matrix = np.zeros((len(deltas), len(deltas)))
        conf_intervals = np.zeros((len(deltas), len(deltas), 2))  # Lower & upper bounds
        
        for i in range(len(deltas)):
            for j in range(i + 1, len(deltas)):
                _, p_val = stats.ttest_ind(deltas[i], deltas[j])
                p_vals_matrix[i, j] = p_val
                effect_size_matrix[i, j] = cohen_d(deltas[i], deltas[j])
                # Compute confidene interval for the mean difference
                cm = CompareMeans(DescrStatsW(deltas[i]), DescrStatsW(deltas[j]))
                # We use unequal variance, Welch's test and Satterthwaite's dofs
                ci_low, ci_upp = cm.tconfint_diff(alpha=significance, usevar='unequal')
                conf_intervals[i, j] = [ci_low, ci_upp]
        
        # Reject null hypothesis of no correlation
        reject_bon, _, _, _ = multipletests(p_vals_matrix.flatten(), alpha=significance, method='bonferroni')
        reject_fdr, _, _, _ = multipletests(p_vals_matrix.flatten(), alpha=significance, method='fdr_bh')
        reject_bon = reject_bon.reshape((len(deltas), len(deltas)))
        reject_fdr = reject_fdr.reshape((len(deltas), len(deltas)))

        # Print results
        labels = list(dfs.keys())
        for i in range(len(deltas)):
            significant = significant_markers(reject_bon[i], reject_fdr[i])
            for j in range(i + 1, len(deltas)):
                pval_message = "p-val (%s vs. %s): %.2g" % (
                    labels[i], labels[j], p_vals_matrix[i, j])
                if significant[j] != "":
                    pval_message = significant[j] + " " + pval_message
                cohen_d_value = effect_size_matrix[i, j]
                delta_difference = np.mean(deltas[i]) - np.mean(deltas[j])
                ci_low, ci_upp = conf_intervals[i, j]
                ci_p = 100 * (1 - significance)  # Confidence interval percentage
                pval_message = f"{pval_message:<35}  Cohen's d: {cohen_d_value:<10.2f}  CI ({ci_p}%): [{ci_low:<6.2f}, {ci_upp:<6.2f}]"
                pval_message += f"    Delta difference: {delta_difference:<15.2f}"
                print(pval_message)

        # Use visualizer
        self.visualizer.deltas_by_groups(deltas, labels, tag)

    def classify(self, df1, df2, groups, tag, beta: np.ndarray = None):
        """Classify two groups based on deltas.

        Parameters
        ----------
        df1: dataframe with delta information; shape=(n,m)
        df2: dataframe with delta information; shape=(n,m)
        groups: list of labels for each dataframe; shape=(2,)
        system: name of the system from which the variables come from
        beta: coefficients for covariate correction"""

        # Classification
        print("-----------------------------------")
        print(f"Classification between groups {groups[0]} and {groups[1]} [System: {tag.system}]")

        # Select delta information
        delta_cols = [col for col in df1.columns if "delta" in col]
        deltas1 = df1[delta_cols].to_numpy()
        deltas2 = df2[delta_cols].to_numpy()

        # Covariate correction
        if self.flags["covariates"]:
            beta = {}
            if self.flags["covcorr_mode"] == "cn":
                print("Applying covariate correction for deltas using CN group as reference.")
                group_index = self.df_clinical["cn"]
                df_cn = self.df_ages[group_index]
                covars = self.df_covariates.loc[group_index].to_numpy()
                deltas = df_cn[delta_cols].to_numpy()
                _, beta["cn"] = covariate_correction(deltas, covars)
            elif self.flags["covcorr_mode"] == "all":
                print("Applying covariate correction for deltas using whole population as reference.")
                covars = self.df_covariates.to_numpy()
                deltas = self.df_ages[delta_cols].to_numpy()
                _, beta["all"] = covariate_correction(deltas, covars)
            elif self.flags["covcorr_mode"] == "each":
                print("Applying covariate correction for deltas using each clinical group as reference.")
                for group in self.subject_types:
                    group_index = self.df_clinical[group]
                    deltas = self.df_ages[group_index][delta_cols].to_numpy()
                    covars = self.df_covariates.loc[group_index].to_numpy()
                    _, beta[group] = covariate_correction(deltas, covars)

            covars1 = self.df_covariates.loc[df1.index].to_numpy()
            covars2 = self.df_covariates.loc[df2.index].to_numpy()

            if self.flags["covcorr_mode"] in ["cn", "all"]:
                deltas1, _ = covariate_correction(deltas1, covars1,
                                                  beta[self.flags["covcorr_mode"]])
                deltas2, _ = covariate_correction(deltas2, covars2,
                                                  beta[self.flags["covcorr_mode"]])
            elif self.flags["covcorr_mode"] == "each":
                deltas1, _ = covariate_correction(deltas1, covars1,
                                                  beta[groups[0]])
                deltas2, _ = covariate_correction(deltas2, covars2,
                                                  beta[groups[1]])

        # Create X and y for classification
        if len(delta_cols) == 1:
            X = np.concatenate((deltas1, deltas2)).reshape(-1, 1)
            y = np.concatenate((np.zeros(deltas1.shape), np.ones(deltas2.shape)))
        else:
            X = np.concatenate((deltas1, deltas2))
            y = np.concatenate((np.zeros(deltas1.shape[0]), np.ones(deltas2.shape[0])))

        # Throw error if we do not have enough controls for modelling
        if X.shape[0] / self.args.classifier_cv_split < 2:
            raise ValueError("Not enough subjects for classification for each CV split.")

        # Generate classifier
        self.classifier = self.generate_classifier()

        # Apply covariate correction
        # TODO: AGAIN? Commented for now.
        # if self.flags["covariates"]:
        #     Z = np.concatenate((self.df_covariates.loc[df1.index].to_numpy(),
        #                         self.df_covariates.loc[df2.index].to_numpy()))
        #     X, _ = covariate_correction(X, Z, beta)

        # Calculate classification
        y_pred = self.classifier.fit_model(X, y)

        # Print regressor weights
        if len(delta_cols) > 1:
            print("Logistic regressor weigths coef (norm_coef):")
            coefs = self.classifier.model.coef_[0]
            max_coef = np.max(np.abs(coefs))
            for coef, delta in zip(coefs, delta_cols):
                print(f"{delta} = {coef:.3f} ({np.abs(coef)/max_coef:.3f})")

        # Visualize AUC
        self.visualizer.classification_auc(y, y_pred, groups, tag)

    @log
    def run_wrapper(self, run):
        """Wrapper for running modelling with log."""
        run()

    def run_age(self):
        """Run age modelling."""

        # Run age modelling
        print("Running age modelling...")

        # Set up directory
        self.command_setup('model_age')

        # Load data
        self.load_data(required=["features"])

        # Initialized dictionaries
        self.set_dict()

        # Set dataframes
        self.set_features_dataframes()

        # Use visualizer to show age distribution of controls per covariate (all systems share the age distribution)
        cn_ages = {covar: self.dfs['cn'][covar][self.systems[0]]['age'].to_list() for covar in self.covars}
        self.age_distribution(cn_ages, name="Controls")

        # Show features vs age for controls for each system
        for system in self.systems:
            cn_features = {covar: self.dfs['cn'][covar][system] for covar in self.covars}
            self.features_vs_age(cn_features, tag=NameTag(system=system))

        # Model age for each system on controls
        self.model_all()

        # Predict to all other subject types
        self.predict_all()

        # Save prediction
        self.save_predictions()

    def run_factor_correlation(self):
        """Run factor correlation analysis between deltas and factors."""

        print("Running factors correlation analysis...")

        # Set up
        self.command_setup('factor_correlation')

        # Load data
        self.load_data(required=["ages", "factors"])

        # Calculate covariate correction for factors
        if self.flags["covariates"]:
            beta = {}
            if self.flags["covcorr_mode"] == "cn":
                print("Applying covariate correction for factors using CN group as reference.")
                group_index = self.df_clinical['cn']
                factors = self.df_factors.loc[group_index].to_numpy()
                covars = self.df_covariates.loc[group_index].to_numpy()
                _, beta["cn"] = covariate_correction(factors, covars)
            elif self.flags["covcorr_mode"] == "all":
                print("Applying covariate correction for factors using whole population as reference.")
                # We take all subjects for covariate correction
                factors = self.df_factors.to_numpy()
                covars = self.df_covariates.to_numpy()
                _, beta["all"] = covariate_correction(factors, covars)
            elif self.flags["covcorr_mode"] == "each":
                print("Applying covariate correction for factors using each group as reference.")
                for group in self.subject_types:
                    group_index = self.df_clinical[group]
                    factors = self.df_factors.loc[group_index].to_numpy()
                    covars = self.df_covariates.loc[group_index].to_numpy()
                    _, beta[group] = covariate_correction(factors, covars)

        # For each subject type and system run correlation analysis
        for subject_type in self.subject_types:
            tag = NameTag(group=subject_type)
            dfs_systems = {}
            df_sub = self.df_ages.loc[self.df_clinical[subject_type]]
            df_factors = self.df_factors.loc[df_sub.index]
            for system in self.systems:
                df_sys = df_sub[[col for col in df_sub.columns if system in col]]
                dfs_systems[system] = df_sys
            if self.flags["covariates"]:
                covars = self.df_covariates.loc[df_sub.index].to_numpy()
                if self.flags["covcorr_mode"] in ["cn", "all"]:
                    self.factors_vs_deltas(dfs_systems, df_factors, tag, covars, beta[self.flags["covcorr_mode"]])
                elif self.flags["covcorr_mode"] == "each":
                    self.factors_vs_deltas(dfs_systems, df_factors, tag, covars, beta[subject_type])
            else:
                self.factors_vs_deltas(dfs_systems, df_factors, tag)

    def run_clinical(self):
        """Analyse differences between deltas in clinical groups."""

        print("Running clinical outcomes...")

        # Set up
        self.command_setup('clinical_groups')

        # Load data
        self.load_data(required=["ages", "clinical"])

        # Obtain dataframes for each group
        dfs = {g: self.df_ages.loc[self.df_clinical[g]] for g in self.subject_types}
    
        # Use visualizer to show age distribution per clinical group
        ages = {g: dfs[g].iloc[:, 0].to_list() for g in self.subject_types}
        self.age_distribution(ages, name="Clinical Groups")

        # Show differences in groups per system
        for system in self.systems:
            dfs_systems = {g: dfs[g][[col for col in dfs[g].columns if system in col]] for g in self.subject_types}
            self.deltas_by_group(dfs_systems, tag=NameTag(system=system))

    def run_classification(self):
        """Run classification between two different clinical groups."""

        print("Running classification...")

        # Set up
        self.command_setup('clinical_classify')

        # Load data
        self.load_data(required=["ages", "clinical"])

        # Check that arguments given for each group and that they exist
        if self.args.group1 is None or self.args.group2 is None:
            raise ValueError("Must provide two groups to classify.")
        elif self.args.group1 not in self.df_clinical.columns or self.args.group2 not in self.df_clinical.columns:
            raise ValueError("Classes must be one of the following: %s" % self.df_clinical.columns.to_list())
        else:
            df_group1 = self.df_ages[self.df_clinical[self.args.group1]]
            df_group2 = self.df_ages[self.df_clinical[self.args.group2]]

        # Create a classifier for each system
        for system in self.systems:
            df_group1_system = df_group1[[col for col in df_group1.columns if system in col]]
            df_group2_system = df_group2[[col for col in df_group2.columns if system in col]]
            self.classify(df_group1_system, df_group2_system, [self.args.group1, self.args.group2], tag=NameTag(system=system))
        
        # Create a classifier for all systems
        if len(self.systems) > 1:
            self.classify(df_group1, df_group2, [self.args.group1, self.args.group2], tag=NameTag(system="all"))


class CLI(Interface):

    """Read and parses user commands via command line via an interactive interface

    Public methods:
    ---------------

    initial_command(self): Ask for initial inputs for initial setup.

    get_line(self): Prints a prompt for the user and updates the user entry.

    force_command(self, flag="", command = None): Force the user to enter a valid command.

    command_interface(self): Reads in the commands and calls the corresponding
                             functions.

    classification_command(self): Runs classification.

    clinical_command(self): Runs clinical analysis.

    covar_command(self): Loads covariate group.

    cv_command(self): Loads CV parameters.

    factor_correlation_command(self): Runs factor correlation analysis.

    group_command(self): Loads groups.

    help_command(self): Prints a list of valid commands.

    load_command(self): Loads file paths.

    model_command(self): Loads model parameters.

    model_age_command(self): Runs age modelling.

    output_command(self): Loads output directory.

    scaler_command(self): Loads scaler parameters.
    """

    def __init__(self):
        """Initialise variables."""

        # Initialization
        self.args = argparse.Namespace()

        # Print welcome message
        print(messages.emblem)
        print("Age Modelling (AgeML): interactive command line user interface.")

        # Setup
        print(messages.setup_banner)
        print("For Optional or Default values leave empty. \n")
        self.initial_command()

        # Configure Interface
        self.configFlag = False
        while not self.configFlag:
            try:
                print("\n Configuring Interface...")
                super().__init__(self.args)
                self.configFlag = True
            except Exception as e:
                print(e)
                print("Error configuring interface, please try again.")
                self.initial_command()

        # Run command interface
        print("\n Initialization finished.")
        print(messages.modelling_banner)
        self.command_interface()

    def initial_command(self):
        """Ask for initial inputs for initial setup."""

        # Askf for output directory
        print("Output directory path (Required):")
        self.force_command(self.output_command, required=True)

    def get_line(self, required=True):
        """Print prompt for the user and update the user entry."""
        self.line = input("#: ")
        while self.line == "" and required:
            print("Must provide a value.")
            self.line = input("#: ")

    def force_command(self, func, flag="", required=False):
        """Force the user to enter a valid command."""
        while True:
            self.get_line(required=required)
            if self.line == "":
                self.line = "None"
            self.line = flag + " " + self.line
            error = func()
            if error is None:
                return None
            else:
                print(error)

    def reset_args(self):
        """Reset arguments to None except output directory."""

        for attr_name in vars(self.args):
            if attr_name != 'output':
                setattr(self.args, attr_name, None)

    def command_interface(self):
        """Read the command entered and call the corresponding function."""

        # Interactive mode after setup
        print("Enter 'h' for help.")
        self.get_line()  # get the user entry
        command = self.line.split()[0]  # read the first item
        while command != "q":
            # Reset arguments
            self.reset_args()

            # Run command
            error = None
            if command == "classification":
                error = self.classification_command()
            elif command == "clinical":
                error = self.clinical_command()
            elif command == "factor_correlation":
                error = self.factor_correlation_command()
            elif command == "model_age":
                error = self.model_age_command()
            elif command == "h":
                self.help_command()
            else:
                print("Invalid command. Enter 'h' for help.")

            # Check error and if not make updates
            if error is not None:
                print(error)

            # Get next command
            self.get_line()  # get the user entry
            command = self.line.split()[0]  # read the first item

    def classifier_command(self):
        """Set classifier parameters."""

        # Split into items
        self.line = self.line.split()
        error = None

        # Check that at least one argument input
        if len(self.line) == 0:
            error = "Must provide two arguments or None."
            return error
        
        # Set defaults
        if len(self.line) == 1 and self.line[0] == 'None':
            self.args.classifier_thr = 0.5
            self.args.classifier_ci = 0.95
            return error
        
        # Check wether items are floats
        for item in self.line:
            try:
                float(item)
            except ValueError:
                error = "Parameters must be floats."
                return error
            
        # Set parameters
        if len(self.line) == 2:
            self.args.classifier_thr = float(self.line[0])
            self.args.classifier_ci = float(self.line[1])
        elif len(self.line) > 2:
            error = "Too many values to unpack."
        elif len(self.line) == 1:
            error = "Must provide two arguments or None."
        
        return error
            
    def classification_command(self):
        """Run classification."""

        error = None

        # Ask for input files
        print("Input ages file path (Required):")
        self.force_command(self.load_command, "--ages", required=True)
        print("Input clinical file path (Required):")
        self.force_command(self.load_command, "--clinical", required=True)

        # Ask for groups
        print("Input groups (Required):")
        self.force_command(self.group_command, required=True)

        # Ask for optional
        print("Input covariates file path (Optional):")
        self.force_command(self.load_command, "--covariates")

        # Ask for CV parameters adn classifier parameters
        print("CV parameters (Default: nº splits=5 and seed=0):")
        self.force_command(self.cv_command, 'classifier')
        print("Classifier parameters (Default: thr=0.5 and ci=0.95):")
        self.force_command(self.classifier_command)

        # Run classification capture any error raised and print
        try:
            self.run_wrapper(self.run_classification)
            print("Finished classification.")
        except Exception as e:
            print(e)
            error = "Error running classification."
        
        return error

    def clinical_command(self):
        """Run clinical analysis."""

        error = None

        # Ask for input files
        print("Input ages file path (Required):")
        self.force_command(self.load_command, "--ages", required=True)
        print("Input clinical file path (Required):")
        self.force_command(self.load_command, "--clinical", required=True)

        # Ask for optional
        print("Input covariates file path (Optional):")
        self.force_command(self.load_command, "--covariates")

        # Run clinical analysis capture any error raised and print
        try:
            self.run_wrapper(self.run_clinical)
            print("Finished clinical analysis.")
        except Exception as e:
            print(e)
            error = "Error running clinical analysis."
        
        return error

    def covar_command(self):
        """Load covariate group."""

        # Split into items
        self.line = self.line.split()
        error = None

        # Check that one argument given
        if len(self.line) != 1:
            error = "Must provide one covariate name."
            return error

        # Set covariate name
        if self.line[0] == "None":
            self.args.covar_name = None
        else:
            self.args.covar_name = self.line[0]

        return error

    def cv_command(self):
        """Load CV parameters."""

        # Split into items
        self.line = self.line.split()
        error = None

        # Check that at least one argument input
        if len(self.line) == 0:
            error = "Must provide at least one argument."
            return error

        # Check that first argument is model or classifier
        if self.line[0] not in ['model', 'classifier']:
            error = "Must provide either model or classifier flag."
            return error
        elif self.line[0] == 'model':
            arg_type = 'model'
        elif self.line[0] == 'classifier':
            arg_type = 'classifier'

        # Set default values
        if len(self.line) == 2 and self.line[1] == 'None':
            setattr(self.args, arg_type + '_cv_split', 5)
            setattr(self.args, arg_type + '_seed', 0)
            return error

        # Check wether items are integers
        for item in self.line[1:]:
            if not item.isdigit():
                error = "CV parameters must be integers"
                return error

        # Set CV parameters
        if len(self.line) == 2:
            setattr(self.args, arg_type + '_cv_split', int(self.line[1]))
            setattr(self.args, arg_type + '_seed', 0)
        elif len(self.line) == 3:
            setattr(self.args, arg_type + '_cv_split', int(self.line[1]))
            setattr(self.args, arg_type + '_seed', int(self.line[2]))
        else:
            error = "Too many values to unpack."

        return error

    def factor_correlation_command(self):
        """Run factor correlation analysis."""

        error = None

        # Ask for input files
        print("Input ages file path (Required):")
        self.force_command(self.load_command, "--ages", required=True)
        print("Input factors file path (Required):")
        self.force_command(self.load_command, "--factors", required=True)
        print("Input clinical file path (Optional):")
        self.force_command(self.load_command, "--clinical")
        print("Input covariates file path (Optional):")
        self.force_command(self.load_command, "--covariates")

        # Run factor correlation analysis capture any error raised and print
        try:
            self.run_wrapper(self.run_factor_correlation)
            print("Finished factor correlation analysis.")
        except Exception as e:
            print(e)
            error = "Error running factor correlation analysis."
        
        return error

    def group_command(self):
        """Load groups."""

        # Split into items
        self.line = self.line.split()
        error = None

        # Check that two groups are given
        if len(self.line) != 2:
            error = "Must provide two groups."
            return error

        # Set groups
        self.args.group1, self.args.group2 = self.line[0], self.line[1]

        return error

    def help_command(self):
        """Print a list of valid commmands."""

        # Print possible commands
        print("User commands:")
        print(messages.classification_command_message)
        print(messages.clinical_command_message)
        print(messages.factor_correlation_command_message)
        print(messages.model_age_command_message)
        print(messages.quit_command_message)
        print(messages.read_the_documentation_message)

    def load_command(self):
        """Load file paths."""

        # Split into items
        self.line = self.line.split()
        error = None

        # Determine if correct number of arguments and check file valid
        if len(self.line) > 2:
            error = "Too many arguments only two arguments --file_type and file path."
        elif len(self.line) == 1:
            error = "Must provide a file path or None when using --file_type."
        elif len(self.line) == 0:
            error = "Must provide a file type and file path."
        else:
            file_type = self.line[0]
            file = self.line[1]
            # Set file path
            if file == "None":
                file = None
            else:
                if not self.check_file(file):
                    error = "File %s not found." % file
                elif file_type in [
                    "--features",
                    "--covariates",
                    "--factors",
                    "--clinical",
                    "--ages",
                ]:
                    if not file.endswith(".csv"):
                        error = "File %s must be a .csv file." % file
                elif file_type == "--systems":
                    if not file.endswith(".txt"):
                        error = "File %s must be a .txt file." % file

        # Throw error if detected
        if error is not None:
            return error

        # Set file path
        if file_type == "--features":
            self.args.features = file
        elif file_type == "--covariates":
            self.args.covariates = file
        elif file_type == "--factors":
            self.args.factors = file
        elif file_type == "--clinical":
            self.args.clinical = file
        elif file_type == "--systems":
            self.args.systems = file
        elif file_type == "--ages":
            self.args.ages = file
        else:
            error = "Choose a valid file type: --features, --covariates, --factors, --clinical, --systems, --ages"

        return error

    def model_age_command(self):
        """Run age modelling."""

        error = None
        
        # Ask for input files
        print("Input features file path (Required):")
        self.force_command(self.load_command, "--features", required=True)
        print("Input covariates file path (Optional):")
        self.force_command(self.load_command, "--covariates")
        print("Input covariate type to train separate models (Optional):")
        self.force_command(self.covar_command)
        print("Input clinical file path (Optional):")
        self.force_command(self.load_command, "--clinical")
        print("Input systems file path (Optional):")
        self.force_command(self.load_command, "--systems")

        # Ask for scaler, model, CV parameters, feature extension, and hyperparameter tuning
        print("Scaler type and parameters (Default:standard)")
        print(f"Available: {list(AgeML.scaler_dict.keys())}")
        print("Example: standard with_mean=True with_std=False")
        self.force_command(self.scaler_command)
        print("Model type and parameters (Default:linear_reg)")
        print(f"Available: {list(AgeML.model_dict.keys())}")
        print("Example: linear_reg fit_intercept=True normalize=False")
        self.force_command(self.model_command)
        print("CV parameters (Default: nº splits=5 and seed=0):")
        print("Example: 10 0")
        self.force_command(self.cv_command, 'model')
        print("Polynomial feature extension degree. Leave blank if not desired (Default: 0, max. 3)")
        print("Example: 3")
        self.force_command(self.feature_extension_command)
        print("Hyperparameter tuning. Number of points in grid search: (Default: 0)")
        print("Example: 100")
        self.force_command(self.hyperparameter_grid_command)

        # Run modelling capture any error raised and print
        try:
            self.run_wrapper(self.run_age)
            print("Finished running age modelling.")
        except Exception as e:
            print(e)
            error = "Error running age modelling."
        
        return error

    def model_command(self):
        """Load model parameters."""

        # Split into items
        self.line = self.line.split()
        valid_types = list(AgeML.model_dict.keys())
        error = None

        # Check that at least one argument input
        if len(self.line) == 0:
            error = "Must provide at least one argument or None."
            return error
        else:
            model_type = self.line[0]

        # Set model type or default
        if model_type == "None":
            self.args.model_type = "linear_reg"
        else:
            if model_type not in valid_types:
                error = f"Choose a valid model type: {valid_types}"
            else:
                self.args.model_type = model_type

        # Set model parameters
        if len(self.line) > 1 and model_type != "None":
            model_params = {}
            for item in self.line[1:]:
                # Check that item has one = to split
                if item.count("=") != 1:
                    error = "Model parameters must be in the format param1=value1 param2=value2 ..."
                    return error
                key, value = item.split("=")
                value = convert(value)
                model_params[key] = value
            self.args.model_params = model_params
        else:
            self.args.model_params = {}

        # Try to set an instance of the specified scaler with the provided arguments
        try:
            AgeML.model_dict[self.args.model_type](**self.args.model_params)
        except TypeError:  # Raised when invalid parameters are given to sklearn
            error = f"Model parameters are not valid for {self.args.model_type} model. Check them in the sklearn documentation."

        return error

    def output_command(self):
        """Load output directory."""

        # Split into items
        self.line = self.line.split()
        error = None

        # Check wether there is a path
        if len(self.line) == 0:
            error = "Must provide a path."
            return error

        # Check that path exists
        path = self.line[0]
        if len(self.line) > 1:
            error = "Too many arguments only one single path."
        elif os.path.isdir(path):
            self.args.output = path
        else:
            error = "Directory %s does not exist." % path

        return error

    def scaler_command(self):
        """Load scaler parameters."""

        # Split into items
        self.line = self.line.split()
        error = None
        valid_types = list(AgeML.scaler_dict.keys())

        # Check that at least one argument input
        if len(self.line) == 0:
            error = "Must provide at least one argument or None."
            return error
        else:
            scaler_type = self.line[0]

        # Set scaler type or default
        if scaler_type == "None":
            self.args.scaler_type = "standard"
        else:
            if scaler_type not in valid_types:
                error = f"Choose a valid scaler type: {valid_types}"
            else:
                self.args.scaler_type = scaler_type

        # Set scaler parameters
        if len(self.line) > 1 and scaler_type != "None":
            scaler_params = {}
            for item in self.line[1:]:
                if item.count("=") != 1:
                    error = "Scaler parameters must be in the format param1=value1 param2=value2 ..."
                    return error
                key, value = item.split("=")
                value = convert(value)
                scaler_params[key] = value
            self.args.scaler_params = scaler_params
        else:
            self.args.scaler_params = {}

        # Try to set an instance of the specified scaler with the provided arguments
        try:
            AgeML.scaler_dict[self.args.scaler_type](**self.args.scaler_params)
        except TypeError:
            error = f"Scaler parameters are not valid for {self.args.scaler_type} scaler. Check them in the sklearn documentation."
            return error

        return error

    def feature_extension_command(self):
        """Load feature extension."""

        # Split into items and remove  command
        self.line = self.line.split()
        error = None

        # Check that at least one argument input
        if len(self.line) > 1:
            error = "Must provide only one integer, or none."
            return error

        # Set default values
        if len(self.line) == 0 or self.line[0] == "None":
            self.args.feature_extension = 0
            return error
        
        # Check whether items are integers
        if not self.line[0].isdigit():
            error = "The polynomial feature extension degree must be an integer (0, 1, 2, or 3)"
            return error

        # Set CV parameters
        self.args.feature_extension = int(self.line[0])
        return error

    def hyperparameter_grid_command(self):
        """Load hyperparameter search grid."""

        # Split into items and remove command
        self.line = self.line.split()
        error = None

        # Check that at least one argument input
        if len(self.line) > 1:
            error = "Must provide only one integer, or none."
            return error

        # Set default values
        if len(self.line) == 0 or self.line[0] == "None":
            self.args.hyperparameter_tuning = 0
            return error
        
        # Check whether items are integers
        if not self.line[0].isdigit():
            error = "The number of points in the hyperparameter grid must be a positive, nonzero integer."
            return error

        # Set CV parameters
        self.args.hyperparameter_tuning = int(self.line[0])
        return error<|MERGE_RESOLUTION|>--- conflicted
+++ resolved
@@ -366,14 +366,11 @@
             self.args.covar_name = self.args.covar_name.lower()
             if self.args.covar_name not in df:
                 raise KeyError("Covariate column %s not found in covariates file." % self.args.covar_name)
-<<<<<<< HEAD
+
         # Check if covariate correction mode and set the flag
         if hasattr(self.args, "covcorr_mode") and self.args.covcorr_mode is not None:
             self.flags['covcorr_mode'] = self.args.covcorr_mode
 
-=======
-     
->>>>>>> c02c478e
         return df
 
     def load_clinical(self, required=False):
