"""Implement the user interface.

Used in the AgeML project to enable the user to enter commands
to run the modelling with desired inputs.

Classes:
--------
Interface - reads, parses and executes user commands.
CLI - reads and parsers user commands via command line.
InteractiveCLI - reads and parsers user commands via command line via an interactive interface.
"""

import argparse
import numpy as np
import pandas as pd
import os
import warnings

from datetime import datetime
from statsmodels.stats.multitest import multipletests
import scipy.stats as stats

import ageml.messages as messages
from ageml.visualizer import Visualizer
from ageml.utils import create_directory, feature_extractor, significant_markers, convert, log
<<<<<<< HEAD
from ageml.modelling import AgeML
=======
from ageml.modelling import AgeML, Classifier
>>>>>>> 242dcc40
from ageml.processing import find_correlations


class Interface:

    """Reads, parses and executes user commands.

    This class allows the user to enter certain commands.
    These commands enable the user to run the modellin with the selected
    input files and parameters.

    Parameters
    -----------
    args: arguments with which to run the modelling

    Public methods:
    ---------------
    setup(self): Creates required directories and files to store results.

    set_visualizer(self): Set visualizer with output directory.

    set_model(self): Set model with parameters.

    set_classifier(self): Set classifier with parameters.

    check_file(self, file): Check that file exists.

    load_csv(self, file): Use panda to load csv into dataframe.

    load_data(self, required): Load data from csv files.
<<<<<<< HEAD

    age_distribution(self, dfs, labels=None): Use visualizer to show age distribution.

    features_vs_age(self, df, significance=0.05): Use visualizer to explore relationship between features and age.

    model_age(self, df, model): Use AgeML to fit age model with data.

    predict_age(self, df, model): Use AgeML to predict age with data.

    factors_vs_deltas(self, dfs_ages, dfs_factors, groups, significance=0.05): Calculate correlations between factors and deltas.

    deltas_by_group(self, df, labels): Calculate summary metrics of deltas by group.
=======

    age_distribution(self, dfs, labels=None): Use visualizer to show age distribution.

    features_vs_age(self, df, significance=0.05): Use visualizer to explore relationship between features and age.

    model_age(self, df, model): Use AgeML to fit age model with data.

    predict_age(self, df, model): Use AgeML to predict age with data.

    factors_vs_deltas(self, dfs_ages, dfs_factors, groups, significance=0.05): Calculate correlations between factors and deltas.

    deltas_by_group(self, df, labels): Calculate summary metrics of deltas by group.

    classify(self, df1, df2, groups): Classify two groups based on deltas.
>>>>>>> 242dcc40

    run_wrapper(self, run): Wrapper for running modelling with log.

    run_age(self): Run basic age modelling.

    run_lifestyle(self): Run age modelling with lifestyle factors.

    run_clinical(self): Run age modelling with clinical factors.

    run_classification(self): Run classification between two different clinical groups.
    """

    def __init__(self, args):
        """Initialise variables."""

        # Arguments with which to run modelling
        self.args = args

        # Flags
<<<<<<< HEAD
        self.flags = {"clinical": False, "covariates": False}
=======
        self.flags = {"clinical": False}
>>>>>>> 242dcc40

        # Set up directory for storage of results
        self.setup()

        # Initialise objects form library
        self.set_visualizer()
        self.set_model()
        self.set_classifier()

    def setup(self):
        """Create required directories and files to store results."""

        # Create directories
        self.dir_path = os.path.join(self.args.output, "ageml")
        if os.path.exists(self.dir_path):
            warnings.warn(
                "Directory %s already exists files may be overwritten." % self.dir_path,
                category=UserWarning,
            )
        create_directory(self.dir_path)
        create_directory(os.path.join(self.dir_path, "figures"))

        # Create .txt log file and log time
        self.log_path = os.path.join(self.dir_path, "log.txt")
        with open(self.log_path, "a") as f:
            current_time = datetime.now().strftime("%Y-%m-%d %H:%M:%S")
            f.write(current_time + "\n")

    def set_visualizer(self):
        """Set visualizer with output directory."""

        self.visualizer = Visualizer(self.dir_path)

    def set_model(self):
        """Set model with parameters."""

        self.ageml = AgeML(
            self.args.scaler_type,
            self.args.scaler_params,
            self.args.model_type,
            self.args.model_params,
            self.args.cv_split,
            self.args.seed,
        )
<<<<<<< HEAD
=======

    def set_classifier(self):
        """Set classifier with parameters."""

        self.classifier = Classifier()
>>>>>>> 242dcc40

    def check_file(self, file):
        """Check that file exists."""
        if not os.path.exists(file):
            return False
        else:
            return True

    def load_csv(self, file):
        """Use panda to load csv into dataframe.

        Parameters
        ----------
        file: path to file; must be .csv
        """

        if file is not None:
            # Check file exists
            if not self.check_file(file):
                raise FileNotFoundError("File %s not found." % file)
            df = pd.read_csv(file, header=0, index_col=0)
            df.columns = df.columns.str.lower()  # ensure lower case
            return df
        else:
            return None

    def load_data(self, required=None):
        """Load data from csv files.

        Parameters
        ----------
        required: list of required files"""

        # Load files
        print("-----------------------------------")
        print("Loading data...")

        # Required files default
        if required is None:
            required = []

        # Load features
        self.df_features = self.load_csv(self.args.features)
        if self.df_features is not None:
            if "age" not in self.df_features.columns:
                raise KeyError(
                    "Features file must contain a column name 'age', or any other case-insensitive variation."
                )
        elif "features" in required:
            raise ValueError("Features file must be provided.")

        # Load covariates
        self.df_covariates = self.load_csv(self.args.covariates)
<<<<<<< HEAD
        if self.df_covariates is not None:
            # Check that covar name is given
            if self.args.covar_name:
                self.flags['covariates'] = True
=======
>>>>>>> 242dcc40

        # Load factors
        self.df_factors = self.load_csv(self.args.factors)
        if self.df_factors is None and "factors" in required:
            raise ValueError("Factors file must be provided.")

        # Load clinical
        self.df_clinical = self.load_csv(self.args.clinical)
        if self.df_clinical is not None:
            if "cn" not in self.df_clinical.columns:
                raise KeyError(
                    "Clinical file must contian a column name 'CN' or any other case-insensitive variation."
                )
            # Check datatypes of columns are all boolean
            elif [
                self.df_clinical[col].dtype == bool for col in self.df_clinical.columns
            ].count(False) != 0:
                raise TypeError("Clinical columns must be boolean type.")
            else:
                self.flags['clinical'] = True
                self.cn_subjects = self.df_clinical[self.df_clinical["cn"]].index
        elif "clinical" in required:
            raise ValueError("Clinical file must be provided.")

        # Load ages
        # Check if already has ages loaded
        if hasattr(self, "df_ages"):
            if self.df_ages is None:
                self.df_ages = self.load_csv(self.args.ages)
            else:
                # Dont over write if None
                df = self.load_csv(self.args.ages)
                if df is not None:
                    self.df_ages = df
                    warning_message = (
                        "Ages file already loaded, overwriting with  %s provided file."
                        % self.args.ages
                    )
                    print(warning_message)
                    warnings.warn(warning_message, category=UserWarning)
        else:
            self.df_ages = self.load_csv(self.args.ages)

        # Check that ages file has required columns
        if self.df_ages is not None:
            cols = ["age", "predicted age", "corrected age", "delta"]
            for col in cols:
                if col not in self.df_ages.columns:
                    raise KeyError("Ages file must contain a column name %s" % col)

        # Remove subjects with missing values
        dfs = [
            self.df_features,
            self.df_covariates,
            self.df_factors,
            self.df_clinical,
            self.df_ages,
        ]
        labels = ['features', 'covariates', 'factors', 'clinical', 'ages']
        self.subjects_missing_data = []
        for label, df in zip(labels, dfs):
            if df is not None:
                missing_subjects = df[df.isnull().any(axis=1)].index.to_list()
                self.subjects_missing_data = (
                    self.subjects_missing_data + missing_subjects
                )
                if missing_subjects.__len__() != 0:
                    warn_message = "Subjects with missing data in %s: %s" % (label, missing_subjects)
                    print(warn_message)
                    warnings.warn(warn_message, category=UserWarning)

        # Check that all dataframes have the same subjects
        for i in range(len(dfs)):
            for j in range(len(dfs)):
                if i != j:
                    if dfs[i] is not None and dfs[j] is not None:
                        # Find subjects in one dataframe but not the other
                        non_shared_subjects = [s for s in dfs[i].index.to_list()
                                               if s not in dfs[j].index.to_list()]
                        if non_shared_subjects.__len__() != 0:
                            warn_message = ("Subjects in dataframe %s not in dataframe %s: %s"
                                            % (labels[i], labels[j], non_shared_subjects))
                            print(warn_message)
                            warnings.warn(warn_message, category=UserWarning)
                            self.subjects_missing_data = (
                                self.subjects_missing_data + non_shared_subjects
                            )

        # Remove subjects with missing values
        self.subjects_missing_data = set(self.subjects_missing_data)
        for df in dfs:
            if df is not None:
                df.drop(self.subjects_missing_data, inplace=True, errors="ignore")

<<<<<<< HEAD
    def age_distribution(self, dfs: list, labels=None, name=""):
=======
    def age_distribution(self, dfs, labels=None, name=""):
>>>>>>> 242dcc40
        """Use visualizer to show age distribution.

        Parameters
        ----------
<<<<<<< HEAD
        dfs: list of dataframes with age information; shape=(n,m)
        labels: categories of separation criterion
        name: name to give to visualizer to save file"""
=======
        dfs: list of dataframes with age information; shape=(n,m)"""
>>>>>>> 242dcc40

        # Select age information
        print("-----------------------------------")
        print("Age distribution %s" % name)
        list_ages = []
        for i, df in enumerate(dfs):
            if labels is not None:
                print(labels[i])
            ages = df["age"].to_numpy()
            print("Mean age: %.2f" % np.mean(ages))
            print("Std age: %.2f" % np.std(ages))
            print("Age range: [%d,%d]" % (np.min(ages), np.max(ages)))
            list_ages.append(ages)

        # Check that distributions of ages are similar
        print("Checking that age distributions are similar...")
        for i in range(len(list_ages)):
            for j in range(i + 1, len(list_ages)):
                _, p_val = stats.ttest_ind(list_ages[i], list_ages[j])
                if p_val < 0.05:
                    warn_message = "Age distributions %s and %s are not similar." % (
                        labels[i],
                        labels[j],
                    )
                    print(warn_message)
                    warnings.warn(warn_message, category=UserWarning)

        # Use visualiser
        self.visualizer.age_distribution(list_ages, labels, name)

<<<<<<< HEAD
    def features_vs_age(self, dfs: list, labels: list = None, significance: float = 0.05, name: str = ""):
=======
    def features_vs_age(self, df, significance=0.05):
>>>>>>> 242dcc40
        """Use visualizer to explore relationship between features and age.

        Parameters
        ----------
<<<<<<< HEAD
        dfs: list of dataframes with features and age; shape=(n,m+1)
        labels: # TODO
=======
        df: dataframe with features and age; shape=(n,m+1)
>>>>>>> 242dcc40
        significance: significance level for correlation"""

        # Select data to visualize
        print("-----------------------------------")
        print("Features by correlation with Age")
        print("significance: %.2g * -> FDR, ** -> bonferroni" % significance)
<<<<<<< HEAD
        if not isinstance(dfs, list):
            raise TypeError("Input to 'Interface.features_vs_age' must be a list of dataframes.")

        if labels is not None:
            print(labels)

        # Make lists to store covariate info for each dataframe
        X_list = []
        y_list = []
        corr_list = []
        order_list = []
        significance_list = []
        for df, label in zip(dfs, labels):
            # Extract features
            X, y, feature_names = feature_extractor(df)
            # Calculate correlation between features and age
            corr, order, p_values = find_correlations(X, y)
            # Reject null hypothesis of no correlation
            reject_bon, _, _, _ = multipletests(p_values, alpha=significance, method='bonferroni')
            reject_fdr, _, _, _ = multipletests(p_values, alpha=significance, method='fdr_bh')
            significant = significant_markers(reject_bon, reject_fdr)
            # Print results
            for idx, order_element in enumerate(order):
                print("%d.%s %s %s: %.2f" % (idx + 1, label, significant[order_element],
                                             feature_names[order_element], corr[order_element]))
            # Append all the values
            X_list.append(X)
            y_list.append(y)
            corr_list.append(corr)
            order_list.append(order)
            significance_list.append(significant)

        # Use visualizer to show results
        self.visualizer.features_vs_age(X_list, y_list, corr_list, order_list,
                                        significance_list, feature_names, labels, name)

    def model_age(self, df, model, name: str = ""):
=======
        X, y, feature_names = feature_extractor(df)

        # Calculate correlation between features and age
        corr, order, p_values = find_correlations(X, y)
        
        # Reject null hypothesis of no correlation
        reject_bon, _, _, _ = multipletests(p_values, alpha=significance, method='bonferroni')
        reject_fdr, _, _, _ = multipletests(p_values, alpha=significance, method='fdr_bh')
        significant = significant_markers(reject_bon, reject_fdr)

        # Print results
        for i, o in enumerate(order):
            print("%d. %s %s: %.2f" % (i + 1, significant[o], feature_names[o], corr[o]))

        # Use visualizer to show
        self.visualizer.features_vs_age(X, y, corr, order, significant, feature_names)

    def model_age(self, df, model):
>>>>>>> 242dcc40
        """Use AgeML to fit age model with data.

        Parameters
        ----------
        df: dataframe with features and age; shape=(n,m+1)
        model: AgeML object"""

        # Show training pipeline
        print("-----------------------------------")
<<<<<<< HEAD
        if name == "":
            print("Training Age Model")
        else:
            print("Training Model for covariate %s" % name)
=======
        print("Training Age Model")
>>>>>>> 242dcc40
        print(self.ageml.pipeline)

        # Select data to model
        X, y, _ = feature_extractor(df)

        # Fit model and plot results
        y_pred, y_corrected = model.fit_age(X, y)
<<<<<<< HEAD
        self.visualizer.true_vs_pred_age(y, y_pred, name)
        self.visualizer.age_bias_correction(y, y_pred, y_corrected, name)

        # Calculate deltas
        deltas = y_corrected - y
=======
        self.visualizer.true_vs_pred_age(y, y_pred)
        self.visualizer.age_bias_correction(y, y_pred, y_corrected)
>>>>>>> 242dcc40

        # Calculate deltas
        deltas = y_corrected - y

        # Save to dataframe and csv
        data = np.stack((y, y_pred, y_corrected, deltas), axis=1)
        cols = ["age", "predicted age", "corrected age", "delta"]
        df_ages = pd.DataFrame(data, index=df.index, columns=cols)

        return model, df_ages

    def predict_age(self, df, model):
        """Use AgeML to predict age with data."""

        # Show prediction pipeline
        print("-----------------------------------")
        print("Predicting with Age Model")
        print(self.ageml.pipeline)

        # Select data to model
        X, y, _ = feature_extractor(df)

        # Predict age
        y_pred, y_corrected = model.predict_age(X, y)

        # Calculate deltas
        deltas = y_corrected - y

        # Save to dataframe and csv
        data = np.stack((y, y_pred, y_corrected, deltas), axis=1)
        cols = ["age", "predicted age", "corrected age", "delta"]
        df_ages = pd.DataFrame(data, index=df.index, columns=cols)

        return df_ages

    def factors_vs_deltas(self, dfs_ages, dfs_factors, groups, factor_names, significance=0.05):
        """Calculate correlations between factors and deltas.

        Parameters
        ----------
        dfs_ages: list of dataframes with delta information; shape=(n,m)
        dfs_factors: list of dataframes with factor information; shape=(n,m)
        groups: list of labels for each dataframe; shape=(n,),
        factor_names: list of factor names; shape=(m,)
        significance: significance level for correlation"""

        # Select age information
        print("-----------------------------------")
        print("Correlations between lifestyle factors by group")
        print("significance: %.2g * -> FDR, ** -> bonferroni" % significance)

        # Iterate over groups
        corrs, significants = [], []
        for group, df_ages, df_factors in zip(groups, dfs_ages, dfs_factors):
            print(group)

            # Select data to visualize
            deltas = df_ages["delta"].to_numpy()
            factors = df_factors.to_numpy()

            # Calculate correlation between features and age
            corr, order, p_values = find_correlations(factors, deltas)
            corrs.append(corr)

            # Reject null hypothesis of no correlation
            reject_bon, _, _, _ = multipletests(p_values, alpha=significance, method='bonferroni')
            reject_fdr, _, _, _ = multipletests(p_values, alpha=significance, method='fdr_bh')
            significant = significant_markers(reject_bon, reject_fdr)
            significants.append(significant)

            # Print results
            for i, o in enumerate(order):
                print("%d. %s %s: %.2f" % (i + 1, significant[o], factor_names[o], corr[o]))

        # Use visualizer to show bar graph
        self.visualizer.factors_vs_deltas(corrs, groups, factor_names, significants)

    def deltas_by_group(self, df, labels):
        """Calculate summary metrics of deltas by group.
        
        Parameters
        ----------
        df: list of dataframes with delta information; shape=(n,m)
        labels: list of labels for each dataframe; shape=(n,)"""

        # Select age information
        print("-----------------------------------")
        print("Delta distribution by group")

        # Obtain deltas means and stds
        deltas = []
        for i, df_group in enumerate(df):
            deltas.append(df_group["delta"].to_numpy())
            print(labels[i])
            print("Mean delta: %.2f" % np.mean(deltas[i]))
            print("Std delta: %.2f" % np.std(deltas[i]))
            print("Delta range: [%d, %d]" % (np.min(deltas[i]), np.max(deltas[i])))

        # Obtain statistically significant difference between deltas
        print("Checking for statistically significant differences between deltas...")
        print("*: p-value < 0.01, **: p-value < 0.001")
        for i in range(len(deltas)):
            for j in range(i + 1, len(deltas)):
                _, p_val = stats.ttest_ind(deltas[i], deltas[j])
                pval_message = "p-value between %s and %s: %.2g" % (
                    labels[i],
                    labels[j],
                    p_val,
                )
                if p_val < 0.001:
                    pval_message = "*" + pval_message
                elif p_val < 0.01:
                    pval_message = "**" + pval_message
                print(pval_message)

        # Use visualizer
        self.visualizer.deltas_by_groups(deltas, labels)
<<<<<<< HEAD
=======

    def classify(self, df1, df2, groups):
        """Classify two groups based on deltas.

        Parameters
        ----------
        df1: dataframe with delta information; shape=(n,m)
        df2: dataframe with delta information; shape=(n,m)
        groups: list of labels for each dataframe; shape=(2,)"""

        # Classification
        print("-----------------------------------")
        print("Classification between groups %s and %s" % (groups[0], groups[1]))

        # Select delta information
        deltas1 = df1["delta"].to_numpy()
        deltas2 = df2["delta"].to_numpy()

        # Create X and y for classification
        X = np.concatenate((deltas1, deltas2)).reshape(-1, 1)
        y = np.concatenate((np.zeros(deltas1.shape), np.ones(deltas2.shape)))

        # Calculate classification
        y_pred = self.classifier.fit_model(X, y)

        # Visualize AUC
        self.visualizer.classification_auc(y, y_pred, groups)
>>>>>>> 242dcc40

    @log
    def run_wrapper(self, run):
        """Wrapper for running modelling with log."""
        run()

    def run_age(self):
        """Run basic age modelling."""

        # Run age modelling
        print("Running age modelling...")

        # Load data
        self.load_data(required=["features"])

        # Select controls
        if self.flags["clinical"]:
            df_cn = self.df_features.loc[self.df_features.index.isin(self.cn_subjects)]
<<<<<<< HEAD
            df_clinical = self.df_features.loc[~self.df_features.index.isin(self.cn_subjects)]
        else:
            df_cn = self.df_features
            df_clinical = None

        if self.flags["covariates"] and self.args.covar_name is not None:
            # Check that covariate column exists
            if self.args.covar_name not in self.df_covariates.columns:
                raise KeyError("Covariate column %s not found in covariates file." % self.args.covar_name)

            # Create dataframe list of controls by covariate
            labels_covar = pd.unique(self.df_covariates[self.args.covar_name]).tolist()
            df_covar_cn = self.df_covariates.loc[df_cn.index]
            dfs_cn = []
            for label_covar in labels_covar:
                dfs_cn.append(df_cn[df_covar_cn[self.args.covar_name] == label_covar])

            if self.flags["clinical"]:
                # Create dataframe list of clinical cases by covariate
                df_clinical_cov = []
                for label_covar in labels_covar:
                    df_covar_clinical = self.df_covar.loc[df_clinical.index]
                    df_clinical_cov.append(df_clinical[df_covar_clinical[self.args.covar_name] == label_covar])

        else:  # No covariates, so df list of controls is [df_cn] and [df_clinical]
            dfs_cn = [df_cn]
            dfs_clinical = [df_clinical]
            labels_covar = ["all"]
            self.args.covar_name = "all"

        # Relationship between features and age
        if self.flags["covariates"]:
            initial_plots_names = f"controls_{self.args.covar_name}"
        else:
            initial_plots_names = "controls"
            
        # Use visualizer to show age distribution
        self.age_distribution(dfs_cn, labels=labels_covar, name=initial_plots_names)
    
        self.features_vs_age(dfs_cn, labels=labels_covar, name=initial_plots_names)
        
        # Model age
        self.models = {}
        dfs_ages = {}
        for label_covar, df_cn in zip(labels_covar, dfs_cn):
            model_name = f"{self.args.covar_name}_{label_covar}"
            self.models[model_name], dfs_ages[model_name] = self.model_age(df_cn, self.ageml, label_covar)
            df_ages_cn = pd.concat(dfs_ages.values(), axis=0)

        # NOTE: Matching dataframes that cannot be indexed by their name and models could be dangerous and prone to mismatches.
        # TODO: Discuss about alternatives. Use dicts for all dataframes and models?

        # Apply to clinical data
        dfs_predicted_ages = {}
        if self.flags["clinical"]:
            for df_age_clinical, label_covar in zip(dfs_clinical, labels_covar):
                model_name = f"{self.args.covar_name}_{label_covar}"
                dfs_predicted_ages[model_name] = self.predict_age(df_age_clinical, self.models[model_name])
            # Concatenate all the predicted ages
            self.df_ages = pd.concat([dfs_predicted_ages.values()])
=======
        else:
            df_cn = self.df_features

        # Use visualizer to show age distribution
        self.age_distribution([df_cn], name="controls")

        # Relationship between features and age
        self.features_vs_age(df_cn)

        # Model age
        self.ageml, df_ages_cn = self.model_age(df_cn, self.ageml)

        # Apply to clinical data
        if self.flags["clinical"]:
            df_clinical = self.df_features.loc[~self.df_features.index.isin(self.cn_subjects)]
            df_ages_clinical = self.predict_age(df_clinical, self.ageml)
            self.df_ages = pd.concat([df_ages_cn, df_ages_clinical])
>>>>>>> 242dcc40
        else:
            self.df_ages = df_ages_cn

        # Save dataframe
<<<<<<< HEAD
        if self.flags["covariates"]:
            filename = f"predicted_age_{self.args.covar_name}.csv"
        else:
            filename = "predicted_age.csv"
        self.df_ages.to_csv(os.path.join(self.dir_path, filename))
=======
        self.df_ages.to_csv(os.path.join(self.dir_path, "predicted_age.csv"))
>>>>>>> 242dcc40

    def run_lifestyle(self):
        """Run age modelling with lifestyle factors."""

        print("Running lifestyle factors...")

        # Load data
        self.load_data(required=["factors"])

        # Run age if not ages found
        if self.df_ages is None:
            print("No age data detected...")
            print("-----------------------------------")
            self.run_age()
            print("-----------------------------------")
            print("Resuming lifestyle factors...")

        if self.flags["clinical"]:
            groups = self.df_clinical.columns.to_list()
            dfs_ages, dfs_factors = [], []
            for g in groups:
                dfs_ages.append(self.df_ages.loc[self.df_clinical[g]])
                dfs_factors.append(self.df_factors.loc[self.df_clinical[g]])
        else:
            dfs_ages = [self.df_ages]
            dfs_factors = [self.df_factors]
            groups = ["all"]

        # Calculate correlations between factors and deltas
        self.factors_vs_deltas(dfs_ages, dfs_factors, groups, self.df_factors.columns.to_list())

    def run_clinical(self):
        """Run age modelling with clinical factors."""

        print("Running clinical outcomes...")

        # Load data
        self.load_data(required=["clinical"])

        # Run age if not ages found
        if self.df_ages is None:
            print("No age data detected...")
            print("-----------------------------------")
            self.run_age()
            print("-----------------------------------")
            print("Resuming clinical outcomes...")

        # Obtain dataframes for each clinical group
        groups = self.df_clinical.columns.to_list()
        group_ages = []
        for g in groups:
            group_ages.append(self.df_ages.loc[self.df_clinical[g]])

        # Use visualizer to show age distribution
        self.age_distribution(group_ages, groups, name="clinical_groups")

        # Use visualizer to show box plots of deltas by group
        self.deltas_by_group(group_ages, groups)

    def run_classification(self):
        """Run classification between two different clinical groups."""

        print("Running classification...")
<<<<<<< HEAD
        pass
=======

        # Load data
        self.load_data(required=["clinical"])

        # Run age if not ages found
        if self.df_ages is None:
            print("No age data detected...")
            print("-----------------------------------")
            self.run_age()
            print("-----------------------------------")
            print("Resuming clinical outcomes...")

        # Check that arguments given for each group
        if self.args.group1 is None or self.args.group2 is None:
            raise ValueError("Must provide two groups to classify.")
        
        # Check that those groups exist
        groups = [self.args.group1.lower(), self.args.group2.lower()]
        if groups[0] not in self.df_clinical.columns or groups[1] not in self.df_clinical.columns:
            raise ValueError("Classes must be one of the following: %s" % self.df_clinical.columns.to_list())

        # Obtain dataframes for each clinical group
        df_group1 = self.df_ages.loc[self.df_clinical[groups[0]]]
        df_group2 = self.df_ages.loc[self.df_clinical[groups[1]]]

        # Classify between groups
        self.classify(df_group1, df_group2, groups)
>>>>>>> 242dcc40


class CLI(Interface):

    """Read and parses user commands via command line.

    Public methods:
    ---------------
    configure_parser(self): Configure parser with required arguments for processing.

    configure_args(self, args): Configure argumens with required fromatting for modelling.
    """

    def __init__(self):
        """Initialise variables."""
        self.parser = argparse.ArgumentParser(
            description="Age Modelling using python.",
            formatter_class=argparse.RawTextHelpFormatter,
        )
        self.configure_parser()
        args = self.parser.parse_args()
        args = self.configure_args(args)

        # Initialise parent class
        super().__init__(args)

        # Run modelling
        case = args.run
        if case == "age":
            self.run = self.run_age
        elif case == "lifestyle":
            self.run = self.run_lifestyle
        elif case == "clinical":
            self.run = self.run_clinical
        elif case == "classification":
            self.run = self.run_classification
        else:
            raise ValueError(
                "Choose a valid run type: age, lifestyle, clinical, classification"
            )

        self.run_wrapper(self.run)

    def configure_parser(self):
        """Configure parser with required arguments for processing."""
        self.parser.add_argument(
            "-r",
            "--run",
            metavar="RUN",
            default="age",
            required=True,
            help=messages.run_long_description,
        )
        self.parser.add_argument(
            "-o",
            "--output",
            metavar="DIR",
            required=True,
            help=messages.output_long_description,
        )
        self.parser.add_argument(
            "-f", "--features", metavar="FILE", help=messages.features_long_description
        )
        self.parser.add_argument(
            "-m",
            "--model",
            nargs="*",
            default=["linear"],
            help=messages.model_long_description,
        )
        self.parser.add_argument(
            "-s",
            "--scaler",
            nargs="*",
            default=["standard"],
            help=messages.scaler_long_description,
        )
        self.parser.add_argument(
            "--cv",
            nargs="+",
            type=int,
            default=[5, 0],
            help=messages.cv_long_description,
        )
        self.parser.add_argument(
            "--covariates", metavar="FILE", help=messages.covar_long_description
        )
        self.parser.add_argument(
<<<<<<< HEAD
            "--covar_name", metavar="COVAR_NAME", help=messages.covar_name_long_description
        )
        self.parser.add_argument(
=======
>>>>>>> 242dcc40
            "--factors", metavar="FILE", help=messages.factors_long_description
        )
        self.parser.add_argument(
            "--clinical", metavar="FILE", help=messages.clinical_long_description
        )
        self.parser.add_argument(
            "--systems", metavar="FILE", help=messages.systems_long_description
        )
        self.parser.add_argument(
            "--ages", metavar="FILE", help=messages.ages_long_description
        )
<<<<<<< HEAD
=======

        self.parser.add_argument(
            "--groups", metavar="GROUP", nargs=2, help=messages.groups_long_description
        )
>>>>>>> 242dcc40

    def configure_args(self, args):
        """Configure argumens with required fromatting for modelling.

        Parameters
        ----------
        args: arguments object from parser
        """

        # Set CV params first item is the number of CV splits
        if len(args.cv) == 1:
            args.cv_split = args.cv[0]
            args.seed = self.parser.get_default("cv")[1]
        elif len(args.cv) == 2:
            args.cv_split, args.seed = args.cv
        else:
            raise ValueError("Too many values to unpack")

        # Set Scaler parameters first item is the scaler type
        # The rest of the arguments conform a dictionary for **kwargs
        args.scaler_type = args.scaler[0]
        if len(args.scaler) > 1:
            scaler_params = {}
            for item in args.scaler[1:]:
                # Check that item has one = to split
                if item.count("=") != 1:
                    raise ValueError(
                        "Scaler parameters must be in the format param1=value1 param2=value2 ..."
                    )
                key, value = item.split("=")
                value = convert(value)
                scaler_params[key] = value
            args.scaler_params = scaler_params
        else:
            args.scaler_params = {}

        # Set Model parameters first item is the model type
        # The rest of the arguments conform a dictionary for **kwargs
        args.model_type = args.model[0]
        if len(args.model) > 1:
            model_params = {}
            for item in args.model[1:]:
                # Check that item has one = to split
                if item.count("=") != 1:
                    raise ValueError(
                        "Model parameters must be in the format param1=value1 param2=value2 ..."
                    )
                key, value = item.split("=")
                value = convert(value)
                model_params[key] = value
            args.model_params = model_params
        else:
            args.model_params = {}

        # Set groups
        if args.groups is not None:
            args.group1, args.group2 = args.groups
        else:
            args.group1, args.group2 = None, None

        return args


class InteractiveCLI(Interface):

    """Read and parses user commands via command line via an interactive interface

    Public methods:
    ---------------

    initial_command(self): Ask for initial inputs for initial setup.

    get_line(self): Prints a prompt for the user and updates the user entry.

    force_command(self, func, command = None): Force the user to enter a valid command.

    command_interface(self): Reads in the commands and calls the corresponding
                             functions.

    cv_command(self): Loads CV parameters.

    help_command(self): Prints a list of valid commands.

    load_command(self): Loads file paths.

    model_command(self): Loads model parameters.

    output_command(self): Loads output directory.

    run_command(self): Runs the modelling.

    scaler_command(self): Loads scaler parameters.
    """

    def __init__(self):
        """Initialise variables."""

        # Initialization
        self.args = argparse.Namespace()

        # Print welcome message
        print(messages.emblem)
        print("Age Modelling (AgeML): interactive command line user interface.")

        # Setup
        print(messages.setup_banner)
        print("For Optional or Default values leave empty. \n")
        self.initial_command()

        # Configure Interface
        self.configFlag = False
        while not self.configFlag:
            try:
                print("\n Configuring Interface...")
                super().__init__(self.args)
                self.configFlag = True
            except Exception as e:
                print(e)
                print("Error configuring interface, please try again.")
                self.initial_command()

        # Run command interface
        print("\n Initialization finished.")
        print(messages.modelling_banner)
        self.command_interface()

    def initial_command(self):
        """Ask for initial inputs for initial setup."""

        # Askf for output directory
        print("Output directory path (Required):")
        self.force_command(self.output_command, "o", required=True)
        # Ask for input files
        print("Input features file path (Required for run age):")
        self.force_command(self.load_command, "l --features")
        print("Input covariates file path (Optional):")
        self.force_command(self.load_command, "l --covariates")
        print("Input factors file path (Reqruired for run lifestyle):")
        self.force_command(self.load_command, "l --factors")
        print(
            "Input clinical file path (Required for run clinical or run classification):"
        )
        self.force_command(self.load_command, "l --clinical")
        print("Input systems file path (Optional):")
        self.force_command(self.load_command, "l --systems")
        print("Input ages file path (Optional):")
        self.force_command(self.load_command, "l --ages")

        # Ask for scaler, model and CV parameters
        print("Scaler type and parameters (Default:standard):")
        self.force_command(self.scaler_command, "s")
        print("Model type and parameters (Default:linear):")
        self.force_command(self.model_command, "m")
        print("CV parameters (Default: nº splits=5 and seed=0):")
        self.force_command(self.cv_command, "cv")

    def get_line(self, required=True):
        """Print prompt for the user and update the user entry."""
        self.line = input("#: ")
        while self.line == "" and required:
            print("Must provide a value.")
            self.line = input("#: ")

    def force_command(self, func, command, required=False):
        """Force the user to enter a valid command."""
        while True:
            self.get_line(required=required)
            if self.line == "":
                self.line = "None"
            self.line = command + " " + self.line
            error = func()
            if error is None:
                return None
            else:
                print(error)

    def command_interface(self):
        """Read the command entered and call the corresponding function."""

        # Interactive mode after setup
        print("Enter 'h' for help.")
        self.get_line()  # get the user entry
        command = self.line.split()[0]  # read the first item
        while command != "q":
            error = None
            if command == "cv":
                error = self.cv_command()
            elif command == "h":
                self.help_command()
            elif command == "l":
                error = self.load_command()
            elif command == "m":
                error = self.model_command()
            elif command == "o":
                error = self.output_command()
            elif command == "r":
                error = self.run_command()
            elif command == "s":
                error = self.scaler_command()
            else:
                print("Invalid command. Enter 'h' for help.")

            # Check error and if not make updates
            if error is not None:
                print(error)
            elif command == "r":
                # Capture any error raised and print
                try:
                    self.run_wrapper(self.run)
                except Exception as e:
                    print(e)
                    print("Error running modelling.")
            elif command == "o":
                try:
                    self.setup()
                    self.set_visualizer()
                except Exception as e:
                    print(e)
                    print("Error setting up output directory.")
            elif command in ["cv", "m", "s"]:
                try:
                    self.set_model()
                except Exception as e:
                    print(e)
                    print("Error setting up model.")

            # Get next command
            self.get_line()  # get the user entry
            command = self.line.split()[0]  # read the first item

    def cv_command(self):
        """Load CV parameters."""

        # Split into items and remove  command
        self.line = self.line.split()[1:]
        error = None

        # Check that at least one argument input
        if len(self.line) == 0:
            error = "Must provide at least one argument or None."
            return error

        # Set default values
        if self.line[0] == "None":
            self.args.cv_split = 5
            self.args.seed = 0
            return error

        # Check wether items are integers
        for item in self.line:
            if not item.isdigit():
                error = "CV parameters must be integers"
                return error

        # Set CV parameters
        if len(self.line) == 1:
            self.args.cv_split = int(self.line[0])
            self.args.seed = 0
        elif len(self.line) == 2:
            self.args.cv_split, self.args.seed = int(self.line[0]), int(self.line[1])
        else:
            error = "Too many values to unpack."

        return error

    def help_command(self):
        """Print a list of valid commands."""

        # Print possible commands
        print("User commands:")
        print(messages.cv_command_message)
        print(messages.help_command_message)
        print(messages.load_command_message)
        print(messages.model_command_message)
        print(messages.output_command_message)
        print(messages.quit_command_message)
        print(messages.run_command_message)
        print(messages.scaler_command_message)

    def load_command(self):
        """Load file paths."""

        # Split into items and remove  command
        self.line = self.line.split()[1:]
        error = None

        # Determine if correct number of arguments and check file valid
        if len(self.line) > 2:
            error = "Too many arguments only two arguments --file_type and file path."
        elif len(self.line) == 1:
            error = "Must provide a file path or None when using --file_type."
        elif len(self.line) == 0:
            error = "Must provide a file type and file path."
        else:
            file_type = self.line[0]
            file = self.line[1]
            # Set file path
            if file == "None":
                file = None
            else:
                if not self.check_file(file):
                    error = "File %s not found." % file
                elif file_type in [
                    "--features",
                    "--covariates",
                    "--factors",
                    "--clinical",
                    "--ages",
                ]:
                    if not file.endswith(".csv"):
                        error = "File %s must be a .csv file." % file
                elif file_type == "--systems":
                    if not file.endswith(".txt"):
                        error = "File %s must be a .txt file." % file

        # Throw error if detected
        if error is not None:
            return error

        # Set file path
        if file_type == "--features":
            self.args.features = file
        elif file_type == "--covariates":
            self.args.covariates = file
        elif file_type == "--factors":
            self.args.factors = file
        elif file_type == "--clinical":
            self.args.clinical = file
        elif file_type == "--systems":
            self.args.systems = file
        elif file_type == "--ages":
            self.args.ages = file
        else:
            error = "Choose a valid file type: --features, --covariates, --factors, --clinical, --systems, --ages"

        return error

    def model_command(self):
        """Load model parameters."""

        # Split into items and remove  command
        self.line = self.line.split()[1:]
        valid_types = ["linear"]
        error = None

        # Check that at least one argument input
        if len(self.line) == 0:
            error = "Must provide at least one argument or None."
            return error
        else:
            model_type = self.line[0]

        # Set model type or default
        if model_type == "None":
            self.args.model_type = "linear"
        else:
            if model_type not in valid_types:
                error = "Choose a valid model type: {}".format(valid_types)
            else:
                self.args.model_type = model_type

        # Set model parameters
        if len(self.line) > 1 and model_type != "None":
            model_params = {}
            for item in self.line[1:]:
                # Check that item has one = to split
                if item.count("=") != 1:
                    error = "Model parameters must be in the format param1=value1 param2=value2 ..."
                    return error
                key, value = item.split("=")
                value = convert(value)
                model_params[key] = value
            self.args.model_params = model_params
        else:
            self.args.model_params = {}

        return error

    def output_command(self):
        """Load output directory."""

        # Split into items and remove  command
        self.line = self.line.split()[1:]
        error = None

        # Check wether there is a path
        if len(self.line) == 0:
            error = "Must provide a path."
            return error

        # Check that path exists
        path = self.line[0]
        if len(self.line) > 1:
            error = "Too many arguments only one single path."
        elif os.path.isdir(path):
            self.args.output = path
        else:
            error = "Directory %s does not exist." % path

        return error

    def run_command(self):
        """Run the modelling."""
        error = None

        # Split into items and remove  command
        self.line = self.line.split()[1:]

<<<<<<< HEAD
        # Check that only one argument input
        if len(self.line) != 1:
            error = "Must provide one argument only."
=======
        # Check that at least one argument given
        if len(self.line) < 1:
            error = "Must provide at least one argument."
            return error
        elif len(self.line) > 1 and self.line[0] in ['age', 'lifestyle', 'clinical']:
            error = "Too many arguments given for run type %s" % self.line[0]
            return error
        elif len(self.line) != 3 and self.line[0] in ['classification']:
            error = "For run type %s two arguments should be given" % self.line[0]
>>>>>>> 242dcc40
            return error

        # Run specificed modelling
        case = self.line[0]
        if case == "age":
            self.run = self.run_age
        elif case == "lifestyle":
            self.run = self.run_lifestyle
        elif case == "clinical":
            self.run = self.run_clinical
        elif case == "classification":
            self.run = self.run_classification
            self.args.group1 = self.line[1]
            self.args.group2 = self.line[2]
        else:
            error = "Choose a valid run type: age, lifestyle, clinical, classification"

        return error

    def scaler_command(self):
        """Load scaler parameters."""

        # Split into items and remove  command
        self.line = self.line.split()[1:]
        error = None
        valid_types = ["standard"]

        # Check that at least one argument input
        if len(self.line) == 0:
            error = "Must provide at least one argument or None."
            return error
        else:
            scaler_type = self.line[0]

        # Set scaler type or default
        if scaler_type == "None":
            self.args.scaler_type = "standard"
        else:
            if scaler_type not in valid_types:
                error = "Choose a valid scaler type: {}".format(valid_types)
            else:
                self.args.scaler_type = scaler_type

        # Set scaler parameters
        if len(self.line) > 1 and scaler_type != "None":
            scaler_params = {}
            for item in self.line[1:]:
                if item.count("=") != 1:
                    error = "Scaler parameters must be in the format param1=value1 param2=value2 ..."
                    return error
                key, value = item.split("=")
                value = convert(value)
                scaler_params[key] = value
            self.args.scaler_params = scaler_params
        else:
            self.args.scaler_params = {}

        return error<|MERGE_RESOLUTION|>--- conflicted
+++ resolved
@@ -23,11 +23,7 @@
 import ageml.messages as messages
 from ageml.visualizer import Visualizer
 from ageml.utils import create_directory, feature_extractor, significant_markers, convert, log
-<<<<<<< HEAD
-from ageml.modelling import AgeML
-=======
 from ageml.modelling import AgeML, Classifier
->>>>>>> 242dcc40
 from ageml.processing import find_correlations
 
 
@@ -58,7 +54,6 @@
     load_csv(self, file): Use panda to load csv into dataframe.
 
     load_data(self, required): Load data from csv files.
-<<<<<<< HEAD
 
     age_distribution(self, dfs, labels=None): Use visualizer to show age distribution.
 
@@ -71,22 +66,8 @@
     factors_vs_deltas(self, dfs_ages, dfs_factors, groups, significance=0.05): Calculate correlations between factors and deltas.
 
     deltas_by_group(self, df, labels): Calculate summary metrics of deltas by group.
-=======
-
-    age_distribution(self, dfs, labels=None): Use visualizer to show age distribution.
-
-    features_vs_age(self, df, significance=0.05): Use visualizer to explore relationship between features and age.
-
-    model_age(self, df, model): Use AgeML to fit age model with data.
-
-    predict_age(self, df, model): Use AgeML to predict age with data.
-
-    factors_vs_deltas(self, dfs_ages, dfs_factors, groups, significance=0.05): Calculate correlations between factors and deltas.
-
-    deltas_by_group(self, df, labels): Calculate summary metrics of deltas by group.
 
     classify(self, df1, df2, groups): Classify two groups based on deltas.
->>>>>>> 242dcc40
 
     run_wrapper(self, run): Wrapper for running modelling with log.
 
@@ -106,11 +87,7 @@
         self.args = args
 
         # Flags
-<<<<<<< HEAD
         self.flags = {"clinical": False, "covariates": False}
-=======
-        self.flags = {"clinical": False}
->>>>>>> 242dcc40
 
         # Set up directory for storage of results
         self.setup()
@@ -155,14 +132,11 @@
             self.args.cv_split,
             self.args.seed,
         )
-<<<<<<< HEAD
-=======
 
     def set_classifier(self):
         """Set classifier with parameters."""
 
         self.classifier = Classifier()
->>>>>>> 242dcc40
 
     def check_file(self, file):
         """Check that file exists."""
@@ -216,13 +190,10 @@
 
         # Load covariates
         self.df_covariates = self.load_csv(self.args.covariates)
-<<<<<<< HEAD
         if self.df_covariates is not None:
             # Check that covar name is given
             if self.args.covar_name:
                 self.flags['covariates'] = True
-=======
->>>>>>> 242dcc40
 
         # Load factors
         self.df_factors = self.load_csv(self.args.factors)
@@ -317,22 +288,14 @@
             if df is not None:
                 df.drop(self.subjects_missing_data, inplace=True, errors="ignore")
 
-<<<<<<< HEAD
     def age_distribution(self, dfs: list, labels=None, name=""):
-=======
-    def age_distribution(self, dfs, labels=None, name=""):
->>>>>>> 242dcc40
         """Use visualizer to show age distribution.
 
         Parameters
         ----------
-<<<<<<< HEAD
         dfs: list of dataframes with age information; shape=(n,m)
         labels: categories of separation criterion
         name: name to give to visualizer to save file"""
-=======
-        dfs: list of dataframes with age information; shape=(n,m)"""
->>>>>>> 242dcc40
 
         # Select age information
         print("-----------------------------------")
@@ -363,28 +326,19 @@
         # Use visualiser
         self.visualizer.age_distribution(list_ages, labels, name)
 
-<<<<<<< HEAD
     def features_vs_age(self, dfs: list, labels: list = None, significance: float = 0.05, name: str = ""):
-=======
-    def features_vs_age(self, df, significance=0.05):
->>>>>>> 242dcc40
         """Use visualizer to explore relationship between features and age.
 
         Parameters
         ----------
-<<<<<<< HEAD
         dfs: list of dataframes with features and age; shape=(n,m+1)
         labels: # TODO
-=======
-        df: dataframe with features and age; shape=(n,m+1)
->>>>>>> 242dcc40
         significance: significance level for correlation"""
 
         # Select data to visualize
         print("-----------------------------------")
         print("Features by correlation with Age")
         print("significance: %.2g * -> FDR, ** -> bonferroni" % significance)
-<<<<<<< HEAD
         if not isinstance(dfs, list):
             raise TypeError("Input to 'Interface.features_vs_age' must be a list of dataframes.")
 
@@ -422,26 +376,6 @@
                                         significance_list, feature_names, labels, name)
 
     def model_age(self, df, model, name: str = ""):
-=======
-        X, y, feature_names = feature_extractor(df)
-
-        # Calculate correlation between features and age
-        corr, order, p_values = find_correlations(X, y)
-        
-        # Reject null hypothesis of no correlation
-        reject_bon, _, _, _ = multipletests(p_values, alpha=significance, method='bonferroni')
-        reject_fdr, _, _, _ = multipletests(p_values, alpha=significance, method='fdr_bh')
-        significant = significant_markers(reject_bon, reject_fdr)
-
-        # Print results
-        for i, o in enumerate(order):
-            print("%d. %s %s: %.2f" % (i + 1, significant[o], feature_names[o], corr[o]))
-
-        # Use visualizer to show
-        self.visualizer.features_vs_age(X, y, corr, order, significant, feature_names)
-
-    def model_age(self, df, model):
->>>>>>> 242dcc40
         """Use AgeML to fit age model with data.
 
         Parameters
@@ -451,14 +385,10 @@
 
         # Show training pipeline
         print("-----------------------------------")
-<<<<<<< HEAD
         if name == "":
             print("Training Age Model")
         else:
             print("Training Model for covariate %s" % name)
-=======
-        print("Training Age Model")
->>>>>>> 242dcc40
         print(self.ageml.pipeline)
 
         # Select data to model
@@ -466,16 +396,8 @@
 
         # Fit model and plot results
         y_pred, y_corrected = model.fit_age(X, y)
-<<<<<<< HEAD
         self.visualizer.true_vs_pred_age(y, y_pred, name)
         self.visualizer.age_bias_correction(y, y_pred, y_corrected, name)
-
-        # Calculate deltas
-        deltas = y_corrected - y
-=======
-        self.visualizer.true_vs_pred_age(y, y_pred)
-        self.visualizer.age_bias_correction(y, y_pred, y_corrected)
->>>>>>> 242dcc40
 
         # Calculate deltas
         deltas = y_corrected - y
@@ -593,8 +515,6 @@
 
         # Use visualizer
         self.visualizer.deltas_by_groups(deltas, labels)
-<<<<<<< HEAD
-=======
 
     def classify(self, df1, df2, groups):
         """Classify two groups based on deltas.
@@ -622,7 +542,6 @@
 
         # Visualize AUC
         self.visualizer.classification_auc(y, y_pred, groups)
->>>>>>> 242dcc40
 
     @log
     def run_wrapper(self, run):
@@ -641,7 +560,6 @@
         # Select controls
         if self.flags["clinical"]:
             df_cn = self.df_features.loc[self.df_features.index.isin(self.cn_subjects)]
-<<<<<<< HEAD
             df_clinical = self.df_features.loc[~self.df_features.index.isin(self.cn_subjects)]
         else:
             df_cn = self.df_features
@@ -702,38 +620,15 @@
                 dfs_predicted_ages[model_name] = self.predict_age(df_age_clinical, self.models[model_name])
             # Concatenate all the predicted ages
             self.df_ages = pd.concat([dfs_predicted_ages.values()])
-=======
-        else:
-            df_cn = self.df_features
-
-        # Use visualizer to show age distribution
-        self.age_distribution([df_cn], name="controls")
-
-        # Relationship between features and age
-        self.features_vs_age(df_cn)
-
-        # Model age
-        self.ageml, df_ages_cn = self.model_age(df_cn, self.ageml)
-
-        # Apply to clinical data
-        if self.flags["clinical"]:
-            df_clinical = self.df_features.loc[~self.df_features.index.isin(self.cn_subjects)]
-            df_ages_clinical = self.predict_age(df_clinical, self.ageml)
-            self.df_ages = pd.concat([df_ages_cn, df_ages_clinical])
->>>>>>> 242dcc40
         else:
             self.df_ages = df_ages_cn
 
         # Save dataframe
-<<<<<<< HEAD
         if self.flags["covariates"]:
             filename = f"predicted_age_{self.args.covar_name}.csv"
         else:
             filename = "predicted_age.csv"
         self.df_ages.to_csv(os.path.join(self.dir_path, filename))
-=======
-        self.df_ages.to_csv(os.path.join(self.dir_path, "predicted_age.csv"))
->>>>>>> 242dcc40
 
     def run_lifestyle(self):
         """Run age modelling with lifestyle factors."""
@@ -797,9 +692,6 @@
         """Run classification between two different clinical groups."""
 
         print("Running classification...")
-<<<<<<< HEAD
-        pass
-=======
 
         # Load data
         self.load_data(required=["clinical"])
@@ -827,7 +719,6 @@
 
         # Classify between groups
         self.classify(df_group1, df_group2, groups)
->>>>>>> 242dcc40
 
 
 class CLI(Interface):
@@ -916,12 +807,9 @@
             "--covariates", metavar="FILE", help=messages.covar_long_description
         )
         self.parser.add_argument(
-<<<<<<< HEAD
             "--covar_name", metavar="COVAR_NAME", help=messages.covar_name_long_description
         )
         self.parser.add_argument(
-=======
->>>>>>> 242dcc40
             "--factors", metavar="FILE", help=messages.factors_long_description
         )
         self.parser.add_argument(
@@ -933,13 +821,9 @@
         self.parser.add_argument(
             "--ages", metavar="FILE", help=messages.ages_long_description
         )
-<<<<<<< HEAD
-=======
-
         self.parser.add_argument(
             "--groups", metavar="GROUP", nargs=2, help=messages.groups_long_description
         )
->>>>>>> 242dcc40
 
     def configure_args(self, args):
         """Configure argumens with required fromatting for modelling.
@@ -1348,11 +1232,6 @@
         # Split into items and remove  command
         self.line = self.line.split()[1:]
 
-<<<<<<< HEAD
-        # Check that only one argument input
-        if len(self.line) != 1:
-            error = "Must provide one argument only."
-=======
         # Check that at least one argument given
         if len(self.line) < 1:
             error = "Must provide at least one argument."
@@ -1362,7 +1241,6 @@
             return error
         elif len(self.line) != 3 and self.line[0] in ['classification']:
             error = "For run type %s two arguments should be given" % self.line[0]
->>>>>>> 242dcc40
             return error
 
         # Run specificed modelling
