--- conflicted
+++ resolved
@@ -16,11 +16,8 @@
 from sklearn.metrics import roc_curve, roc_auc_score
 
 from .utils import insert_newlines, create_directory
-<<<<<<< HEAD
 
 plt.rcParams.update({'font.size': 12})
-=======
->>>>>>> 242dcc40
 
 
 class Visualizer:
@@ -44,15 +41,11 @@
 
     age_bias_correction(self, y_true, y_pred, y_corrected): Plot before and after age bias correction procedure.
 
-<<<<<<< HEAD
+    factors_vs_deltas(self, corrs, groups, labels, markers): Plot bar graph for correlation between factors and deltas.
+
     deltas_by_groups(self, deltas, labels): Plot box plot for deltas in each group.
-=======
-    factors_vs_deltas(self, corrs, groups, labels, markers): Plot bar graph for correlation between factors and deltas.
-
-    deltas_by_groups(self, deltas, labels): Plot box plot for deltas in each group.
 
     classification_auc(self, y, y_pred, groups): Plot ROC curve.
->>>>>>> 242dcc40
     """
 
     def __init__(self, out_dir):
@@ -66,32 +59,20 @@
         create_directory(self.path_for_fig)
 
         # Set color map
-<<<<<<< HEAD
         self.cmap = plt.get_cmap("tab10")
-=======
-        self.cmap = plt.get_cmap("viridis")
->>>>>>> 242dcc40
 
     def set_directory(self, path):
         """Set directory to store results."""
         self.dir = path
 
-<<<<<<< HEAD
     def age_distribution(self, Ys: list, labels=None, name: str = ""):
-=======
-    def age_distribution(self, Ys, labels=None, name=""):
->>>>>>> 242dcc40
         """Plot age distribution.
 
         Parameters
         ----------
-<<<<<<< HEAD
         Ys: list of np.arrays containing ages; shape=(m, n).
         labels: # TODO
         name: # TODO"""
-=======
-        Ys: 2D-Array with list of ages; shape=(m, n)."""
->>>>>>> 242dcc40
 
         # Plot age distribution
         for Y in Ys:
@@ -103,12 +84,8 @@
         plt.savefig(os.path.join(self.path_for_fig, "age_distribution_%s.svg" % name))
         plt.close()
 
-<<<<<<< HEAD
     def features_vs_age(self, X: list, Y: list, corr: list, order: list, markers,
                         feature_names, labels: list = None, name: str = ""):
-=======
-    def features_vs_age(self, X, Y, corr, order, markers, feature_names):
->>>>>>> 242dcc40
         """Plot correlation between features and age.
 
         Parameters
@@ -118,7 +95,6 @@
         corr: 1D-Array with correlation coefficients; shape=m
         order: 1D-Array with order of features; shape=m
         markers: list of markers for significant features; shape=m
-<<<<<<< HEAD
         feature_names: list of names of features, shape=m
         idxs: list of list of indexes of features in each group; list of lists.
               outer list shape=(n_dfs), inner list shape=(n_points_in_df)
@@ -136,14 +112,10 @@
 
         if labels is None:
             labels = ['population']
-=======
-        feature_names: list of names of features, shape=m"""
->>>>>>> 242dcc40
 
         # Show results
         nplots = len(feature_names)
         plt.figure(figsize=(14, 3 * math.ceil(nplots / 4)))
-<<<<<<< HEAD
         
         for i, o in enumerate(order[0]):  # Default to order[0] because each covar may have different order
             plt.subplot(math.ceil(nplots / 4), 4, i + 1)
@@ -166,16 +138,6 @@
         else:
             filename = f"features_vs_age_{name}.svg"
         plt.savefig(os.path.join(self.path_for_fig, filename))
-=======
-        for i, o in enumerate(order):
-            plt.subplot(math.ceil(nplots / 4), 4, i + 1)
-            plt.scatter(Y, X[:, o], s=15)
-            plt.ylabel(insert_newlines(feature_names[o], 4))
-            plt.xlabel("age (years)")
-            plt.title("%s Corr:%.2f" % (markers[o], corr[o]))
-        plt.tight_layout()
-        plt.savefig(os.path.join(self.path_for_fig, "features_vs_age.svg"))
->>>>>>> 242dcc40
         plt.close()
 
     def true_vs_pred_age(self, y_true, y_pred, name: str = ""):
@@ -192,7 +154,6 @@
         # Plot true vs predicted age
         plt.scatter(y_true, y_pred)
         plt.plot(age_range, age_range, color="k", linestyle="dashed")
-<<<<<<< HEAD
         plt.title(f"Chronological vs Predicted Age {name}")
         plt.xlabel("Chronological Age")
         plt.ylabel("Predicted Age")
@@ -201,11 +162,6 @@
         else:
             filename = f"chronological_vs_pred_age_{name}.svg"
         plt.savefig(os.path.join(self.path_for_fig, filename))
-=======
-        plt.xlabel("True Age")
-        plt.ylabel("Predicted Age")
-        plt.savefig(os.path.join(self.path_for_fig, "true_vs_pred_age.svg"))
->>>>>>> 242dcc40
         plt.close()
 
     def age_bias_correction(self, y_true, y_pred, y_corrected, name: str = ""):
@@ -229,15 +185,9 @@
         plt.plot(age_range, age_range, color="k", linestyle="dashed")
         plt.plot(age_range, LR_age_bias.predict(age_range.reshape(-1, 1)), color="r")
         plt.scatter(y_true, y_pred)
-<<<<<<< HEAD
         plt.title(f"Before age-bias correction {name}")
         plt.ylabel("Predicted Age")
         plt.xlabel("Chronological Age")
-=======
-        plt.title("Before age-bias correction")
-        plt.ylabel("Predicted Age")
-        plt.xlabel("True Age")
->>>>>>> 242dcc40
 
         # After age-bias correction
         LR_age_bias.fit(y_true.reshape(-1, 1), y_corrected)
@@ -245,7 +195,6 @@
         plt.plot(age_range, age_range, color="k", linestyle="dashed")
         plt.plot(age_range, LR_age_bias.predict(age_range.reshape(-1, 1)), color="r")
         plt.scatter(y_true, y_corrected)
-<<<<<<< HEAD
         plt.title(f"After age-bias correction {name}")
         plt.ylabel("Predicted Age")
         plt.xlabel("Chronological Age")
@@ -255,13 +204,6 @@
         else:
             filename = f"age_bias_correction_{name}.svg"
         plt.savefig(os.path.join(self.path_for_fig, filename))
-=======
-        plt.title("After age-bias correction")
-        plt.ylabel("Predicted Age")
-        plt.xlabel("True Age")
-        plt.tight_layout()
-        plt.savefig(os.path.join(self.path_for_fig, "age_bias_correction.svg"))
->>>>>>> 242dcc40
         plt.close()
 
     def factors_vs_deltas(self, corrs, groups, labels, markers):
@@ -328,8 +270,6 @@
         plt.xlabel("Gruop")
         plt.ylabel("Delta")
         plt.savefig(os.path.join(self.path_for_fig, "clinical_groups_box_plot.svg"))
-<<<<<<< HEAD
-=======
         plt.close()
 
     def classification_auc(self, y, y_pred, groups):
@@ -352,5 +292,4 @@
         plt.title('ROC curve %s vs %s' % (groups[0], groups[1]))
         plt.legend(loc="lower right")
         plt.savefig(os.path.join(self.path_for_fig, "roc_curve_%s_vs_%s.svg" % (groups[0], groups[1])))
->>>>>>> 242dcc40
         plt.close()