"""Command line commands.

Used in the AgeML project with poetry to create command line commands.

Public classes:
---------------
ModelAge: Run age modelling with required parameters.
FactorCorrelation: Run factor correlation analysis with required parameters.
ClinicalGroups: Run clinical analysis with age deltas with required parameters.
ClinicalClassification: Run classification of groups based on age deltas with required parameters.


Public functions:
-----------------
model_age(): Run ModelAge class.
factor_correlation(): Run FactorCorrelation class.
clinical_groups(): Run ClinicalGroups class.
clinical_classify(): Run ClinicalClassification class.
"""

import argparse

import ageml.messages as messages

from ageml.ui import Interface
from ageml.utils import convert


class ModelAge(Interface):
    """Run age modelling with required parameters."""

    def __init__(self):
        """Initialise variables."""

        # Initialise parser
        self.parser = argparse.ArgumentParser(
            description="Age Modelling using python.",
            formatter_class=argparse.RawTextHelpFormatter,
        )

        # Configure parser
        self.configure_parser()
        args = self.parser.parse_args()
        args = self.configure_args(args)

        # Initialise parent class
        super().__init__(args)

        # Run age modelling
        self.run_wrapper(self.run_age)

    def configure_parser(self):
        """Configure parser with required arguments for processing."""

        # Required arguments
        self.parser.add_argument(
            "-o",
            "--output",
            metavar="DIR",
            required=True,
            help=messages.output_long_description,
        )
        self.parser.add_argument(
            "-f",
            "--features",
            metavar="FILE",
            required=True,
            help=messages.features_long_description,
        )

        # Parameter arguments with defaults
        self.parser.add_argument(
            "-m",
            "--model",
            nargs="*",
            default=["linear_reg"],
            help=messages.model_long_description,
        )
        self.parser.add_argument(
            "-s",
            "--scaler",
            nargs="*",
            default=["standard"],
            help=messages.scaler_long_description,
        )
        self.parser.add_argument(
            "--cv",
            nargs="+",
            type=int,
            default=[5, 0],
            help=messages.cv_long_description,
        )
        self.parser.add_argument(
            "-fext",
            "--feature_extension",
            nargs=1,
            default=["0"],
            help=messages.poly_feature_extension_description,
        )
        self.parser.add_argument(
            "-ht",
            "--hyperparameter_tuning",
            nargs=1,
            default=["0"],
            help=messages.hyperparameter_grid_description,
        )

        # Optional arguments
        self.parser.add_argument("--covariates", metavar="FILE", help=messages.covar_long_description)
        self.parser.add_argument(
            "--covar_name",
            metavar="COVAR_NAME",
            help=messages.covar_name_long_description,
        )
        self.parser.add_argument("--clinical", metavar="FILE", help=messages.clinical_long_description)
        self.parser.add_argument("--systems", metavar="FILE", help=messages.systems_long_description)

    def configure_args(self, args):
        """Configure argumens with required fromatting for modelling.

        Parameters
        ----------
        args: arguments object from parser
        """

        # Set CV params first item is the number of CV splits
        if len(args.cv) == 1:
            args.model_cv_split = args.cv[0]
            args.model_seed = self.parser.get_default("cv")[1]
        elif len(args.cv) == 2:
            args.model_cv_split, args.model_seed = args.cv
        else:
            raise ValueError("Too many values to unpack")

        # Set Scaler parameters first item is the scaler type
        # The rest of the arguments conform a dictionary for **kwargs
        args.scaler_type = args.scaler[0]
        if len(args.scaler) > 1:
            scaler_params = {}
            for item in args.scaler[1:]:
                # Check that item has one = to split
                if item.count("=") != 1:
                    raise ValueError("Scaler parameters must be in the format param1=value1 param2=value2 ...")
                key, value = item.split("=")
                value = convert(value)
                scaler_params[key] = value
            args.scaler_params = scaler_params
        else:
            args.scaler_params = {}

        # Set Model parameters first item is the model type
        # The rest of the arguments conform a dictionary for **kwargs
        args.model_type = args.model[0]
        if len(args.model) > 1:
            model_params = {}
            for item in args.model[1:]:
                # Check that item has one = to split
                if item.count("=") != 1:
                    raise ValueError("Model parameters must be in the format param1=value1 param2=value2 ...")
                key, value = item.split("=")
                value = convert(value)
                model_params[key] = value
            args.model_params = model_params
        else:
            args.model_params = {}

        # Set hyperparameter grid search value
        if len(args.hyperparameter_tuning) > 1 or not args.hyperparameter_tuning[0].isdigit():
            raise ValueError("Hyperparameter grid points must be a non negative integer.")
        else:
            args.hyperparameter_tuning = args.hyperparameter_tuning[0]
            args.hyperparameter_tuning = int(convert(args.hyperparameter_tuning))
        # Set polynomial feature extension value
        if len(args.feature_extension) > 1 or not args.feature_extension[0].isdigit():
            raise ValueError("Polynomial feature extension degree must be a non negative integer.")
        else:
            args.feature_extension = args.feature_extension[0]
            args.feature_extension = int(convert(args.feature_extension))
        return args


class FactorCorrelation(Interface):
    """Run factor correlation analysis with required parameters."""

    def __init__(self):
        """Initialise variables."""

        # Initialise parser
        self.parser = argparse.ArgumentParser(
            description="Factor correlation analysis of age deltas.",
            formatter_class=argparse.RawTextHelpFormatter,
        )

        # Configure parser
        self.configure_parser()
        args = self.parser.parse_args()

        # Initialise parent class
        super().__init__(args)

        # Run factor correlation analysis
        self.run_wrapper(self.run_factor_correlation)

    def configure_parser(self):
        """Configure parser with required arguments for processing."""

        # Required arguments
        self.parser.add_argument(
            "-o",
            "--output",
            metavar="DIR",
            required=True,
            help=messages.output_long_description,
        )
        self.parser.add_argument(
            "-a",
            "--ages",
            metavar="FILE",
            required=True,
            help=messages.ages_long_description,
        )
        self.parser.add_argument(
            "-f",
            "--factors",
            metavar="FILE",
            required=True,
            help=messages.factors_long_description,
        )

        # Optional arguments
<<<<<<< HEAD
        self.parser.add_argument("--covariates", metavar="FILE", required=False,
                                 help=messages.covar_long_description)
        self.parser.add_argument("--clinical", metavar="FILE", required=False,
                                 help=messages.clinical_long_description)
        self.parser.add_argument("--covcorr_mode", metavar="MODE", required=False,
                                 choices=["cn", "each", "all"],
                                 help=messages.covcorr_mode_long_description)
=======
        self.parser.add_argument("--covariates", metavar="FILE", help=messages.covar_long_description)
        self.parser.add_argument("--clinical", metavar="FILE", help=messages.clinical_long_description)
>>>>>>> b8785e6f


class ClinicalGroups(Interface):
    """Run clinical analysis with age deltas with required parameters."""

    def __init__(self):
        """Initialise variables."""

        # Initialise parser
        self.parser = argparse.ArgumentParser(
            description="Age deltas for each clinical group.",
            formatter_class=argparse.RawTextHelpFormatter,
        )

        # Configure parser
        self.configure_parser()
        args = self.parser.parse_args()

        # Initialise parent class
        super().__init__(args)

        # Run clinical groups
        self.run_wrapper(self.run_clinical)

    def configure_parser(self):
        """Configure parser with required arguments for processing."""

        # Required arguments
        self.parser.add_argument(
            "-o",
            "--output",
            metavar="DIR",
            required=True,
            help=messages.output_long_description,
        )
        self.parser.add_argument(
            "-a",
            "--ages",
            metavar="FILE",
            required=True,
            help=messages.ages_long_description,
        )
        self.parser.add_argument(
            "--clinical",
            metavar="FILE",
            required=True,
            help=messages.clinical_long_description,
        )

        # Optional arguments
<<<<<<< HEAD
        self.parser.add_argument("--covariates", metavar="FILE", required=False,
                                 help=messages.covar_long_description)
        self.parser.add_argument("--covcorr_mode", metavar="MODE", required=False,
                                 choices=["cn", "each", "all"],
                                 help=messages.covcorr_mode_long_description)
=======
        self.parser.add_argument("--covariates", metavar="FILE", help=messages.covar_long_description)
>>>>>>> b8785e6f


class ClinicalClassification(Interface):
    """Run classification of groups based on age deltas with required parameters."""

    def __init__(self):
        """Initialise variables."""

        # Initialise parser
        self.parser = argparse.ArgumentParser(
            description="Classify two groups based on age deltas.",
            formatter_class=argparse.RawTextHelpFormatter,
        )

        # Configure parser
        self.configure_parser()
        args = self.parser.parse_args()

        # Configure arguments
        args = self.configure_args(args)

        # Initialise parent class
        super().__init__(args)

        # Run classification
        self.run_wrapper(self.run_classification)

    def configure_parser(self):
        """Configure parser with required arguments for processing."""

        # Required arguments
        self.parser.add_argument(
            "-o",
            "--output",
            metavar="DIR",
            required=True,
            help=messages.output_long_description,
        )
        self.parser.add_argument(
            "-a",
            "--ages",
            metavar="FILE",
            required=True,
            help=messages.ages_long_description,
        )
        self.parser.add_argument(
            "--clinical",
            metavar="FILE",
            required=True,
            help=messages.clinical_long_description,
        )
        self.parser.add_argument(
            "--groups",
            nargs=2,
            metavar="GROUP",
            required=True,
            help=messages.groups_long_description,
        )

        # Default argument
        self.parser.add_argument(
            "--cv",
            nargs="+",
            type=int,
            default=[5, 0],
            help=messages.cv_long_description,
        )
        self.parser.add_argument(
            "--thr",
            nargs=1,
            type=float,
            default=[0.5],
            help=messages.thr_long_description,
        )
        self.parser.add_argument(
            "--ci",
            nargs=1,
            type=float,
            default=[0.95],
            help=messages.ci_long_description,
        )

        # Optional arguments
<<<<<<< HEAD
        self.parser.add_argument("--covariates", metavar="FILE", required=False,
                                 help=messages.covar_long_description)
        self.parser.add_argument("--covcorr_mode", metavar="MODE", required=False,
                                 choices=["cn", "each", "all"],
                                 help=messages.covcorr_mode_long_description)
        
=======
        self.parser.add_argument("--covariates", metavar="FILE", help=messages.covar_long_description)

>>>>>>> b8785e6f
    def configure_args(self, args):
        """Configure argumens with required fromatting for modelling.

        Parameters
        ----------
        args: arguments object from parser
        """

        # Set groups
        args.group1, args.group2 = args.groups
        args.group1 = args.group1.lower()
        args.group2 = args.group2.lower()

        # Set CV params first item is the number of CV splits
        if len(args.cv) == 1:
            args.classifier_cv_split = args.cv[0]
            args.classifier_seed = self.parser.get_default("cv")[1]
        elif len(args.cv) == 2:
            args.classifier_cv_split, args.classifier_seed = args.cv
        else:
            raise ValueError("Too many values to unpack")

        # Set threshold
        args.classifier_thr = args.thr[0]

        # Set confidence interval
        args.classifier_ci = args.ci[0]

        return args


# Object wrappers


def model_age():
    """Run ModelAge class."""

    ModelAge()


def factor_correlation():
    """Run FactorCorrelation class."""

    FactorCorrelation()


def clinical_groups():
    """Run ClinicalGroups class."""

    ClinicalGroups()


def clinical_classify():
    """Run ClinicalClassification class."""

    ClinicalClassification()<|MERGE_RESOLUTION|>--- conflicted
+++ resolved
@@ -227,8 +227,6 @@
             help=messages.factors_long_description,
         )
 
-        # Optional arguments
-<<<<<<< HEAD
         self.parser.add_argument("--covariates", metavar="FILE", required=False,
                                  help=messages.covar_long_description)
         self.parser.add_argument("--clinical", metavar="FILE", required=False,
@@ -236,10 +234,6 @@
         self.parser.add_argument("--covcorr_mode", metavar="MODE", required=False,
                                  choices=["cn", "each", "all"],
                                  help=messages.covcorr_mode_long_description)
-=======
-        self.parser.add_argument("--covariates", metavar="FILE", help=messages.covar_long_description)
-        self.parser.add_argument("--clinical", metavar="FILE", help=messages.clinical_long_description)
->>>>>>> b8785e6f
 
 
 class ClinicalGroups(Interface):
@@ -290,15 +284,11 @@
         )
 
         # Optional arguments
-<<<<<<< HEAD
         self.parser.add_argument("--covariates", metavar="FILE", required=False,
                                  help=messages.covar_long_description)
         self.parser.add_argument("--covcorr_mode", metavar="MODE", required=False,
                                  choices=["cn", "each", "all"],
                                  help=messages.covcorr_mode_long_description)
-=======
-        self.parser.add_argument("--covariates", metavar="FILE", help=messages.covar_long_description)
->>>>>>> b8785e6f
 
 
 class ClinicalClassification(Interface):
@@ -382,17 +372,12 @@
         )
 
         # Optional arguments
-<<<<<<< HEAD
         self.parser.add_argument("--covariates", metavar="FILE", required=False,
                                  help=messages.covar_long_description)
         self.parser.add_argument("--covcorr_mode", metavar="MODE", required=False,
                                  choices=["cn", "each", "all"],
                                  help=messages.covcorr_mode_long_description)
         
-=======
-        self.parser.add_argument("--covariates", metavar="FILE", help=messages.covar_long_description)
-
->>>>>>> b8785e6f
     def configure_args(self, args):
         """Configure argumens with required fromatting for modelling.
 
